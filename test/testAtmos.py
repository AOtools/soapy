from soapy import confParse, aoSimLib, atmosphere
import unittest
import numpy
import os
CONFIG_PATH = os.path.join(os.path.dirname(os.path.abspath(__file__)), "../conf/")

<<<<<<< HEAD
# class TestAtmos(unittest.TestCase):
#
#     def test_initAtmos(self):
#
#         config = confParse.Configurator("../conf/sh_8x8.py")
#         config.loadSimParams()
#
#         atmos = atmosphere.atmos(config.sim, config.atmos)
#
#     def test_moveAtmos(self):
#         config = confParse.Configurator("../conf/sh_8x8.py")
#         config.loadSimParams()
#
#         atmos = atmosphere.atmos(config.sim, config.atmos)
#         atmos.moveScrns()
#
#     def test_randomAtmos(self):
#         config = confParse.Configurator("../conf/sh_8x8.py")
#         config.loadSimParams()
#
#         atmos = atmosphere.atmos(config.sim, config.atmos)
#         atmos.randomScrns()
#
#     def test_ftScrn(self):
#
#         scrn = atmosphere.ft_phase_screen(0.2, 512, 4.2/128, 30., 0.01)
#
#     def test_ftShScrn(self):
#         scrn = atmosphere.ft_sh_phase_screen(0.2, 512, 4.2/128, 30., 0.01)
=======
class TestAtmos(unittest.TestCase):

    def test_initAtmos(self):

        config = confParse.Configurator(os.path.join(CONFIG_PATH,"sh_8x8.py"))
        config.loadSimParams()

        atmos = atmosphere.atmos(config.sim, config.atmos)

    def test_moveAtmos(self):
        config = confParse.Configurator(os.path.join(CONFIG_PATH,"sh_8x8.py"))
        config.loadSimParams()

        atmos = atmosphere.atmos(config.sim, config.atmos)
        atmos.moveScrns()

    def test_randomAtmos(self):
        config = confParse.Configurator(os.path.join(CONFIG_PATH,"sh_8x8.py"))
        config.loadSimParams()

        atmos = atmosphere.atmos(config.sim, config.atmos)
        atmos.randomScrns()

    def test_ftScrn(self):

        scrn = atmosphere.ft_phase_screen(0.2, 512, 4.2/128, 30., 0.01)

    def test_ftShScrn(self):
        scrn = atmosphere.ft_sh_phase_screen(0.2, 512, 4.2/128, 30., 0.01)
>>>>>>> 3e01ce9a
<|MERGE_RESOLUTION|>--- conflicted
+++ resolved
@@ -4,37 +4,6 @@
 import os
 CONFIG_PATH = os.path.join(os.path.dirname(os.path.abspath(__file__)), "../conf/")
 
-<<<<<<< HEAD
-# class TestAtmos(unittest.TestCase):
-#
-#     def test_initAtmos(self):
-#
-#         config = confParse.Configurator("../conf/sh_8x8.py")
-#         config.loadSimParams()
-#
-#         atmos = atmosphere.atmos(config.sim, config.atmos)
-#
-#     def test_moveAtmos(self):
-#         config = confParse.Configurator("../conf/sh_8x8.py")
-#         config.loadSimParams()
-#
-#         atmos = atmosphere.atmos(config.sim, config.atmos)
-#         atmos.moveScrns()
-#
-#     def test_randomAtmos(self):
-#         config = confParse.Configurator("../conf/sh_8x8.py")
-#         config.loadSimParams()
-#
-#         atmos = atmosphere.atmos(config.sim, config.atmos)
-#         atmos.randomScrns()
-#
-#     def test_ftScrn(self):
-#
-#         scrn = atmosphere.ft_phase_screen(0.2, 512, 4.2/128, 30., 0.01)
-#
-#     def test_ftShScrn(self):
-#         scrn = atmosphere.ft_sh_phase_screen(0.2, 512, 4.2/128, 30., 0.01)
-=======
 class TestAtmos(unittest.TestCase):
 
     def test_initAtmos(self):
@@ -63,5 +32,4 @@
         scrn = atmosphere.ft_phase_screen(0.2, 512, 4.2/128, 30., 0.01)
 
     def test_ftShScrn(self):
-        scrn = atmosphere.ft_sh_phase_screen(0.2, 512, 4.2/128, 30., 0.01)
->>>>>>> 3e01ce9a
+        scrn = atmosphere.ft_sh_phase_screen(0.2, 512, 4.2/128, 30., 0.01)