--- conflicted
+++ resolved
@@ -64,25 +64,18 @@
     },
 
 "DM":{
-<<<<<<< HEAD
-
     "type"              :   [ "Piezo"],
     "nxActuators"       :   [9],
     "svdConditioning"   :   [0.05],
     "closed"            :   [False],
     "gain"              :   [0.6],
     "wfs"               :   [0],
-=======
     "dmType"        :   [ "Piezo"],
     "dmActs"        :   [9**2],
     "dmCond"        :   [0.05],
     "closed"        :   [False],
     "gain"          :   [0.6],
-<<<<<<< HEAD
-=======
     "wfs"           :   [0],
->>>>>>> master
->>>>>>> 1a0e323e
     },
 
 "Science":{
