#! /usr/bin/env python

#Copyright Durham University and Andrew Reeves
#2014

# This file is part of pyAOS.

#     pyAOS is free software: you can redistribute it and/or modify
#     it under the terms of the GNU General Public License as published by
#     the Free Software Foundation, either version 3 of the License, or
#     (at your option) any later version.

#     pyAOS is distributed in the hope that it will be useful,
#     but WITHOUT ANY WARRANTY; without even the implied warranty of
#     MERCHANTABILITY or FITNESS FOR A PARTICULAR PURPOSE.  See the
#     GNU General Public License for more details.

#     You should have received a copy of the GNU General Public License
#     along with pyAOS.  If not, see <http://www.gnu.org/licenses/>.


<<<<<<< HEAD
=======
'''
The main pyAOS Simulation module

This module contains the ``Sim`` class, which can be used to run an end-to-end simulation. Initally, a configuration file is read, the system is initialised, interaction and command matrices calculated and finally a loop run. The simulation outputs some information to the console during the simulation.

    The ``Sim`` class holds all configuration information and data from the simulation. 

Examples:
    
    To initialise the class::

        import pyAOS
        sim = pyAOS.Sim("sh_8x8_4.2m.py")

    Configuration information has now been loaded, and can be accessed through the ``config`` attribute of the ``sim`` class. In fact, each sub-module of the system has a configuration object accessed through this config attribute::

        print(sim.config.sim.pupilSize)
        sim.config.wfs[0].pxlsPerSubap = 10

    Next, the system is initialised, this entails calculating various parameters in the system sub-modules, so must be done after changing some simulation parameters::

        sim.aoinit()

    DM Interation and command matrices are calculated now. If ``sim.config.sim.filePrefix`` is not ``None``, then these matrices will be saved in `data/filePrefix`(data will be saved here also in a time-stamped directory)::

        sim.makeIMat()


    Finally, the loop is run with the command::

        sim.aoloop()

    Some output will be printed to the console. After the loop has finished, data specified to be saved in the config file will be saved to ``data/filePrefix`` (if it is not set to ``None``). Data can also be accessed from the simulation class, e.g. ``sim.allSlopes`, `sim.longStrehl`


:Author:
    Andrew Reeves

'''

#sim imports
from . import atmosphere, logger
from . import WFS
from . import DM
from . import RECON
from . import SCI
from . import confParse
from . import aoSimLib

#standard python imports
import numpy
import datetime
import sys
import os
import time
import traceback
from multiprocessing import Process, Queue, Pool
from argparse import ArgumentParser
import shutil

#Use pyfits or astropy for fits file handling
try:
    from astropy.io import fits
except ImportError:
    try:
        import pyfits as fits
    except ImportError:
        raise ImportError("pyAOS requires either pyfits or astropy")


#xrange now just "range" in python3.
#Following code means fastest implementation used in 2 and 3
try:
    xrange
except NameError:
    xrange = range


class Sim(object):
    """
    The pyAOS Simulation class.

    This class holds all configuration information, data and control
    methods of the simulation. It contains high level methods dealing with
    initialising all component objects, making reconstructor control
    matrices, running the loop and saving data after the loop has run.

    Can be sub-classed and the 'aoloop' method overwritten for different loops
    to be used

    Args:
        configFile (string): The filename of the AO configuration file
    """

    def __init__(self, configFile=None):
        if not configFile:
            configFile = "conf/testConf.py"

        self.readParams(configFile)

        self.guiQueue = None
        self.go = False

    def readParams(self, configFile=None):
        """
        Reads configuration file parameters

        Calls the radParams function in confParse to read, parse and if required
        set reasonable defaults to AO parameters
        """

        if configFile:
            self.configFile = configFile

        self.config = confParse.Configurator(self.configFile)
        self.config.readfile()
        self.config.loadSimParams()

    def setLoggingLevel(self, level):
        """
        sets which messages are printed from logger.

        if logging level is set to 0, nothing is printed. if set to 1, only
        warnings are printed. if set to 2, warnings and info is printed. if set
        to 3 detailed debugging info is printed.

        parameters:
            level (int): the desired logging level
        """
        logger.setLoggingLevel(level)

    def aoinit(self):
        '''
        Initialises all simulation objects.

        Initialises and passes relevant data to sim objects. This does important pre-run tasks, such as creating or loading phase screens, determining WFS geometry, setting propagation modes and pre-allocating data arrays used later in the simulation.
        '''

        #Read params if they haven't been read before
        try:
            self.config.sim.pupilSize
        except:
            self.readParams()

        logger.setLoggingLevel(self.config.sim.verbosity)
        logger.setLoggingFile(self.config.sim.logfile)
        logger.info("Starting Sim: {}".format(self.timeStamp()))

        #Make a pool of mp workers to do some work
        #This will always exist in this class, but in other sim modules may 
        #not be there (so musn't be relied upon!)
        self.mpPool = Pool(self.config.sim.procs)

        #calculate some params from read ones
        #calculated
        self.aoloop = self.loop#eval("self."+self.config.sim.aoloopMode)
        self.config.calcParams()


        #Init Pupil Mask
        logger.info("Creating mask...")
        if self.config.tel.mask == "circle":
            self.mask = aoSimLib.circle(self.config.sim.pupilSize/2.,
                                        self.config.sim.pupilSize)
            if self.config.tel.obs!=None:
                self.mask -= aoSimLib.circle(
                        self.config.tel.obs*self.config.sim.pxlScale/2., 
                        self.config.sim.pupilSize
                        )
        else:
            self.mask = self.config.tel.mask.copy()
    
        self.mask = numpy.pad(
                self.mask, self.config.sim.simPad, mode="constant")

        self.atmos = atmosphere.atmos(
                self.config.sim, self.config.atmos, self.mpPool)

        #Find if WFSs should each have own process
        if self.config.sim.wfsMP:

            logger.info("Setting fftwThreads to 1 as WFS MP")
            for wfs in xrange(self.config.sim.nGS):
                self.config.wfs[wfs].fftwThreads = 1
            self.runWfs = self.runWfs_MP
        else:
            self.runWfs = self.runWfs_noMP

        #init WFSs
        logger.info("Initialising WFSs....")
        self.wfss = {}
        self.config.sim.totalWfsData = 0
        self.wfsFrameNo = numpy.zeros(self.config.sim.nGS)
        for wfs in xrange(self.config.sim.nGS):
            try:
                wfsClass = eval("WFS.{}".format(self.config.wfs[wfs].type))
            except AttributeError:
                raise confParse.ConfigurationError("No WFS of type {} found.".format(self.config.wfs[wfs].type))


            self.wfss[wfs]=wfsClass(    
                    self.config.sim, self.config.wfs[wfs], 
                    self.config.atmos, self.config.lgs[wfs], self.mask)
            
            self.config.wfs[wfs].dataStart = self.config.sim.totalWfsData
            self.config.sim.totalWfsData += self.wfss[wfs].activeSubaps*2
            
            logger.info("WFS {0}: {1} measurements".format(wfs,
                     self.wfss[wfs].activeSubaps*2))

        #init DMs
        logger.info("Initialising DMs...")


        self.dms = {}
        self.dmActCommands = {}
        self.config.sim.totalActs = 0
        self.dmAct1 = []
        self.dmShape = numpy.zeros( [self.config.sim.simSize]*2 )
        for dm in xrange(self.config.sim.nDM):
            self.dmAct1.append(self.config.sim.totalActs)
            try:
                dmObj = eval( "DM."+self.config.dm[dm].dmType)
            except AttributeError:
                raise confParse.ConfigurationError("No DM of type {} found".format(self.config.dm[dm].dmType))

            self.dms[dm] = dmObj(
                        self.config.sim, self.config.dm[dm],
                        self.wfss, self.mask
                        )

            self.dmActCommands[dm] = numpy.empty( (self.config.sim.nIters, 
                                                    self.dms[dm].acts) )
            self.config.sim.totalActs+=self.dms[dm].acts

            logger.info("DM %d: %d active actuators"%(dm,self.dms[dm].acts))
        logger.info("%d total DM Actuators"%self.config.sim.totalActs)


        #init Reconstructor
        logger.info("Initialising Reconstructor...")
        try:
            reconObj = eval("RECON."+self.config.sim.reconstructor)
        except AttributeError:
            raise confParse.ConfigurationError("No reconstructor of type {} found.".format(self.config.sim.reconstructor))
        self.recon = reconObj(  self.config.sim, self.dms, 
                                self.wfss, self.atmos, self.runWfs
                                )


        #init Science Cameras
        logger.info("Initialising Science Cams...")
        self.sciCams = {}
        self.sciImgs = {}
        self.sciImgNo=0
        for sci in xrange(self.config.sim.nSci):
            self.sciCams[sci] = SCI.scienceCam( 
                        self.config.sim, self.config.tel, self.config.atmos,
                        self.config.sci[sci], self.mask
                        )

            self.sciImgs[sci] = numpy.zeros( [self.config.sci[sci].pxls]*2 )


        #Init data storage
        logger.info("Initialise Data Storage...")
        self.initSaveData()

        

        self.iters=0

        #Init performance tracking
        self.Twfs = 0
        self.Tlgs = 0
        self.Tdm = 0
        self.Tsci = 0
        self.Trecon = 0
        self.Timat = 0
        self.Tatmos = 0


        logger.info("Initialisation Complete!")


    def makeIMat(self,forceNew=False, progressCallback=None):
        """
        Creates interaction and control matrices for simulation reconstruction
        
        Makes and inverts Interaction matrices for each DM in turn to
        create a DM control Matrix for each DM.
        Each DM's control Matrix is independent of the others,
        so care must be taken so DM correction modes do not "overlap".
        Some reconstruction modes may require WFS frames to be taken for the 
        creation of a control matrix. Depending on set parameters, 
        can load previous control and interaction matrices.
        
        Args:
            forceNew (bool): if true, will force making of new iMats and cMats, otherwise will attempt to load previously made matrices from same filePrefix
            progressCallback (func): function called to report progress of interaction matrix construction
        """
        t = time.time()
        logger.info("Making interaction Matrices...")

        if forceNew:
            loadIMat=False
            loadCMat=False
        else:
            if self.config.sim.filePrefix==None:
                loadIMat=False
                loadCMat=False
            else:
                loadIMat=True
                loadCMat=True

        self.recon.makeCMat(loadIMat=loadIMat,loadCMat=loadCMat,
                callback=self.addToGuiQueue, progressCallback=progressCallback)
        self.Timat+= time.time()-t

    def runWfs_noMP(self, scrns = None, dmShape=None, wfsList=None,
                    loopIter=None):
        """
        Runs all WFSs
        
        Runs a single frame for each WFS in wfsList, passing the given phase screens and optional dmShape (if WFS in closed loop). The WFSs are only read out if the wfs frame time co-incides with the WFS frame rate, else old slopes are provided. If iter is not given, then all WFSs are run and read out. If LGSs are present it will also deals with LGS propagation. Finally, the slopes from all WFSs are returned.
        
        Args:
            scrns (list): List of phase screens passing over telescope
            dmShape (ndarray, optional): 2-dim array of the total corrector shape
            wfsList (list, optional): A list of the WFSs to be run
            loopIter (int, optional): The loop iteration number
            
        Returns:
            ndarray: The slope data return from the WFS frame (may not be actual slopes if WFS other than SH used)
            """
        t_wfs = time.time()
        if scrns != None:
            self.scrns=scrns
        
        if wfsList==None:
            wfsList=range(self.config.sim.nGS)
        
        slopesSize = 0
        for wfs in wfsList:
           slopesSize+=self.wfss[wfs].activeSubaps*2
        slopes = numpy.zeros( (slopesSize) )
       
        s = 0
        for wfs in wfsList:
            #check if due to read out WFS
            if loopIter:
                read=False
                if (int(float(self.config.sim.loopTime*loopIter)
                        /self.config.wfs[wfs].exposureTime) 
                                        != self.wfsFrameNo[wfs]):
                    self.wfsFrameNo[wfs]+=1
                    read=True
            else:
                read = True

            slopes[s:s+self.wfss[wfs].activeSubaps*2] = \
                    self.wfss[wfs].frame(self.scrns, dmShape, read=read)
            s += self.wfss[wfs].activeSubaps*2

        self.Twfs+=time.time()-t_wfs
        return slopes

    def runWfs_MP(self, scrns=None, dmShape=None, wfsList=None, loopIter=None):
        """
        Runs all WFSs using multiprocessing
        
        Runs a single frame for each WFS in wfsList, passing the given phase 
        screens and optional dmShape (if WFS in closed loop). If LGSs are 
        present it will also deals with LGS propagation. Finally, the slopes 
        from all WFSs are returned. Each WFS is allocated a separate process 
        to complete the frame, giving a significant increase in speed, 
        especially for computationally heavy WFSs.
        
        Args:
            scrns (list): List of phase screens passing over telescope
            dmShape (ndarray, optional): 2-dimensional array of the total corrector shape
            wfsList (list, optional): A list of the WFSs to be run, if not set, runs all WFSs
            loopIter (int, optional): The loop iteration number
            
        Returns:
            ndarray: The slope data return from the WFS frame (may not be actual slopes if WFS other than SH used)
        """
        t_wfs = time.time()
        if scrns != None:
            self.scrns=scrns
        if wfsList==None:
            wfsList=range(self.config.sim.nGS)
        
        slopesSize = 0
        for wfs in wfsList:
            slopesSize+=self.wfss[wfs].activeSubaps*2            
        slopes = numpy.zeros( (slopesSize) )

        wfsProcs = []
        wfsQueues = []
        s = 0
        for proc in xrange(len(wfsList)):
            wfs = wfsList[proc]
            #check if due to read out WFS
            if loopIter:
                read=False
                if (int(float(self.config.sim.loopTime*loopIter)
                        /self.config.wfs[wfs].exposureTime) 
                                        != self.wfsFrameNo[wfs]):
                    self.wfsFrameNo[wfs]+=1
                    read = True
            else:
                read = True

            wfsQueues.append(Queue())
            wfsProcs.append(Process(target=multiWfs,
                    args=[  self.scrns, self.wfss[wfs], dmShape, read,
                            wfsQueues[proc]])
                    )
            wfsProcs[proc].daemon = True
            wfsProcs[proc].start()

        for proc in xrange(len(wfsList)):
            wfs = wfsList[proc]

            (slopes[s:s+self.wfss[wfs].activeSubaps*2],
                    self.wfss[wfs].wfsDetectorPlane,
                    self.wfss[wfs].uncorrectedPhase,
                    lgsPsf) = wfsQueues[proc].get()
            
            if numpy.any(lgsPsf)!=None:
                self.wfss[wfs].LGS.psf1 = lgsPsf

            wfsProcs[proc].join()
            s += self.wfss[wfs].activeSubaps*2
            
        self.Twfs+=time.time()-t_wfs
        return slopes 


    def runDM(self,dmCommands,closed=True):
        """
        Runs a single frame of the deformable mirrors

        Calculates the total combined shape of all deformable mirrors (DMs), given an array of DM commands. DM commands correspond to shapes generated during the making of interaction matrices, the final DM shape for each DM is a combination of these. The DM commands will have already been calculated by the systems reconstructor.

        Args:
            dmCommands (ndarray): an array of dm commands corresponding to dm shapes
            closed (bool): if True, indicates to DM that slopes are residual errors from previous frame, if False, slopes correspond to total phase error over pupil.
        Returns:
            ndArray: the combined DM shape
        """
        t = time.time()
        self.dmShape[:] = 0

        for dm in xrange(self.config.sim.nDM):
            if self.config.dm[dm].closed==closed:
                self.dmShape += self.dms[dm].dmFrame(
                        dmCommands[ self.dmAct1[dm]:
                                    self.dmAct1[dm]+self.dms[dm].acts], 
                                                    closed
                                                    )

        self.Tdm += time.time()-t
        return self.dmShape

    def runSciCams(self,dmShape=None):
        """
        Runs a single frame of the science Cameras

        Calculates the image recorded by all science cameras in the system for the current phase over the telescope one frame. If a dmShape is present (which it usually will be in AO!) this correction is applied to the science phase before the image is calculated.

        Args:
            dmShape (ndarray, optional): An array of the combined system DM shape to correct the science path. If not given science cameras are in open loop.
        """
        t = time.time()

        for sci in xrange( self.config.sim.nSci ):
            self.sciImgs[sci] +=self.sciCams[sci].frame(self.scrns,dmShape)
            self.sciImgNo +=1

            self.sciCams[sci].longExpStrehl = self.sciImgs[sci].max()/(
                                    self.sciImgNo*self.sciCams[sci].psfMax)

        self.Tsci +=time.time()-t

    def loop(self):
        """
        Main AO Loop - loop open

        Runs a WFS iteration, reconstructs the phase, runs DMs and finally the science cameras. Also makes some nice output to the console and can add data to the Queue for the GUI if it has been requested. Repeats for nIters. Runs sim Open loop, i.e., the WFSs are executed before the DM with no DM information being sent back to the WFSs.
        """
        
        self.iters=1
        self.correct=1
        self.go = True

        #Circular buffers to hold loop iteration correction data
        self.slopes = numpy.zeros( ( self.config.sim.totalWfsData) )
        self.closedCorrection = numpy.zeros(self.dmShape.shape)
        self.openCorrection = self.closedCorrection.copy()
        self.dmCommands = numpy.zeros( self.config.sim.totalActs )
        
        try:
            for i in xrange(self.config.sim.nIters):
                if self.go:

                    #get next phase screens
                    t = time.time()
                    self.scrns = self.atmos.moveScrns()
                    self.Tatmos = time.time()-t

                    #Reset correction
                    self.closedCorrection[:] = 0
                    self.openCorrection[:] = 0

                    #Run Loop...
                    ########################################

                    #Get dmCommands from reconstructor
                    if self.config.sim.nDM:
                        self.dmCommands[:] = self.recon.reconstruct(self.slopes)

                    #Get dmShape from closed loop DMs
                    self.closedCorrection += self.runDM(
                            self.dmCommands, closed=True)

                    #Run WFS, with closed loop DM shape applied
                    self.slopes = self.runWfs(  dmShape=self.closedCorrection,
                                                loopIter=i)

                    #Get DM shape for open loop DMs, add to closed loop DM shape
                    self.openCorrection += self.runDM(  self.dmCommands, 
                                                        closed=False)

                    #Pass whole combined DM shapes to science target
                    self.runSciCams(
                                self.openCorrection+self.closedCorrection)
                    
                    #Save Data
                    self.storeData(i)

                    self.iters = i

                    #logger.statusMessage(i, self.config.sim.nIters, 
                    #                    "AO Loop")
                    
                    self.printOutput(self.config.filename, i, strehl=True)

                    self.addToGuiQueue()
                else:
                    break
        except KeyboardInterrupt:
            self.go = False
            logger.info("\nSim exited by user\n") 

        #Finally save data after loop is over.
        self.saveData()
        self.finishUp()

    def finishUp(self):
        """
        Prints a message to the console giving timing data. Used on sim end.
        """
        print("\n\nTime moving atmosphere: %0.2f"%self.Tatmos)
        print("Time making IMats and CMats: %0.2f"%self.Timat)
        print("Time in WFS: %0.2f"%self.Twfs)
        print ("\t of which time spent in LGS: %0.2f"%self.Tlgs)
        print("Time in Reconstruction: %0.2f"%self.recon.Trecon)
        print("Time in DM: %0.2f"%self.Tdm)
        print("Time making science image: %0.2f"%self.Tsci)
        
        # if self.longStrehl:
#    print("\n\nLong Exposure Strehl Rate: %0.2f"%self.longStrehl[-1])

    def initSaveData(self):
        '''
        Initialise data structures used for data saving.

        Initialise the data structures which will be used to store data which will be saved or analysed once the simulation has ended. If the ``filePrefix = None``, no data is saved, other wise a directory called ``filePrefix`` is created, and data from simulation runs are saved in a time-stamped directory inside this.
        '''

        if self.config.sim.filePrefix!=None:
            self.path = self.config.sim.filePrefix +"/"+self.timeStamp()
            try:
                os.mkdir( self.path )
            except OSError:

                os.mkdir(self.config.sim.filePrefix)
                os.mkdir(self.path)

            #Init WFS FP Saving
            if self.config.sim.saveWfsFrames:
                os.mkdir(self.path+"/wfsFPFrames/")

            shutil.copyfile( self.configFile, self.path+"/conf.py" )

        #Init Strehl Saving
        if self.config.sim.nSci>0:
            self.instStrehl = numpy.zeros( (self.config.sim.nSci, self.config.sim.nIters) )
            self.longStrehl = numpy.zeros( (self.config.sim.nSci, self.config.sim.nIters) )

        #Init science residual phase saving
        self.sciPhase = []
        if self.config.sim.saveSciRes and self.config.sim.nSci>0:
            for sci in xrange(self.config.sim.nSci):
                self.sciPhase.append(
                    numpy.empty( 
                            (self.config.sim.nIters, self.config.sim.simSize, 
                            self.config.sim.simSize)))

        #Init science WFE saving
        self.WFE = numpy.zeros(
                    (self.config.sim.nSci, self.config.sim.nIters)
                    )

        #Init WFS slopes data saving
        if self.config.sim.saveSlopes:
            self.allSlopes = numpy.empty( (self.config.sim.nIters, self.config.sim.totalWfsData) )
        else:
            self.allSlopes = None

        #Init DM Command Data saving
        if self.config.sim.saveDmCommands:
            ttActs = 0

            self.allDmCommands = numpy.empty( (self.config.sim.nIters, ttActs+self.config.sim.totalActs))

        else:
            self.allDmCommands = None

        #Init LGS PSF Saving
        if self.config.sim.saveLgsPsf:
            self.lgsPsfs = []
            for lgs in xrange(self.config.sim.nGS):
                if self.config.wfs[lgs].lgsUplink:
                    self.lgsPsfs.append(
                            numpy.empty(self.config.sim.nIters, 
                            self.config.sim.pupilSize, 
                            self.config.sim.pupilSize)
                            )
            self.lgsPsfs = numpy.array(self.lgsPsfs)

        else:
            self.lgsPsfs = None

    def storeData(self, i):
        """
        Stores data from each frame in an appropriate data structure.

        Called on each frame to store the simulation data into various data structures corresponding to different data sources in the system. 

        Args:
            i (int): The system iteration number
        """
        if self.config.sim.saveSlopes:
            self.allSlopes[i] = self.slopes

        if self.config.sim.saveDmCommands:
            act=0

            self.allDmCommands[i,act:] = self.dmCommands

        #Quick bodge to save lgs psfs as images
        if self.config.sim.saveLgsPsf:
            lgs=0
            for wfs in xrange(self.config.sim.nGS):
                if self.config.lgs[wfs].lgsUplink:
                    self.lgsPsfs[lgs, i] = self.wfss[wfs].LGS.PSF
                    lgs+=1

        if self.config.sim.nSci>0:
            for sci in xrange(self.config.sim.nSci):
                self.instStrehl[sci,i] = self.sciCams[sci].instStrehl
                self.longStrehl[sci,i] = self.sciCams[sci].longExpStrehl
                res = self.sciCams[sci].residual*self.sciCams[sci].r0Scale
                self.WFE[sci,i] =  numpy.sqrt(
                        ((res-res.mean())**2).sum()/self.mask.sum())
            
            if self.config.sim.saveSciRes:
                for sci in xrange(self.config.sim.nSci):
                    self.sciPhase[sci][i] = self.sciCams[sci].residual

        if self.config.sim.filePrefix!=None:
            if self.config.sim.saveWfsFrames:
                for wfs in xrange(self.config.sim.nGS):
                    fits.writeto(
                        self.path+"/wfsFPFrames/wfs-%d_frame-%d.fits"%(wfs,i),
                        self.wfss[wfs].wfsDetectorPlane     )


    def saveData(self):
        """
        Saves all recorded data to disk

        Called once simulation has ended to save the data recorded during the simulation to disk in the directories created during initialisation.
        """

        if self.config.sim.filePrefix!=None:

            if self.config.sim.saveSlopes:
                fits.writeto(self.path+"/slopes.fits", self.allSlopes,
                                clobber=True)

            if self.config.sim.saveDmCommands:
                fits.writeto(self.path+"/dmCommands.fits", 
                            self.allDmCommands, clobber=True)

            if self.config.sim.saveLgsPsf:
                fits.writeto(self.path+"/lgsPsf.fits", self.lgsPsfs, 
                                clobber=True)

            if self.config.sim.saveWFE:
                fits.writeto(self.path+"/WFS.fits", self.WFS, clobber=True)

            if self.config.sim.saveStrehl:
                fits.writeto(self.path+"/instStrehl.fits", self.instStrehl,
                                clobber=True)
                fits.writeto(self.path+"/longStrehl.fits", self.longStrehl, 
                                clobber=True)  

            if self.config.sim.saveSciRes:
                for i in xrange(self.config.sim.nSci):
                    fits.writeto(self.path+"/sciResidual_%02d.fits"%i,
                                self.sciPhase[i], clobber=True)

            if self.config.sim.saveSciPsf:
                for i in xrange(self.config.sim.nSci):
                    fits.writeto(self.path+"/sciPsf_%02d.fits"%i,
                                        self.sciImgs[i], clobber=True )
                    

    def timeStamp(self):
        """
        Returns a formatted timestamp
        
        Returns:
            string: nicely formatted timestamp of current time.
        """

        return datetime.datetime.now().strftime("%Y-%m-%d-%H-%M-%S")


    def printOutput(self, label, iter, strehl=False):
        """
        Prints simulation information  to the console

        Called on each iteration to print information about the current simulation, such as current strehl ratio, to the console. Still under development
        Args:
            label(str): Simulation Name
            iter(int): simulation frame number
            strehl(float, optional): current strehl ration if science cameras are present to record it.
        """
        string = label
        if strehl:
            string += "  Strehl -- "
            for sci in xrange(self.config.sim.nSci):
                string += "sci_{0}: inst {1:.2f}, long {2:.2f}".format(
                        sci, self.sciCams[sci].instStrehl, 
                        self.sciCams[sci].longExpStrehl)
            
        logger.statusMessage(iter, self.config.sim.nIters, string )
        

    def addToGuiQueue(self):
        """
        Adds data to a Queue object provided by the pyAOS GUI.

        The pyAOS GUI doesn't need to plot every frame from the simulation. When it wants a frame, it will request if by setting ``waitingPlot = True``. As this function is called on every iteration, data is passed to the GUI only if ``waitingPlot = True``. This allows efficient and abstracted interaction between the GUI and the simulation
        """

        if self.guiQueue!=None:
            if self.waitingPlot:
                guiPut = []
                wfsFocalPlane = {}
                wfsPhase = {}
                lgsPsf = {}
                for i in xrange(self.config.sim.nGS):
                    wfsFocalPlane[i] = self.wfss[i].wfsDetectorPlane.copy().astype("float32")
                    try:
                        wfsPhase[i] = self.wfss[i].uncorrectedPhase
                    except AttributeError:
                        wfsPhase[i] = None
                        pass

                    try:
                        lgsPsf[i] = self.wfss[i].LGS.psf1.copy()
                    except AttributeError:
                        lgsPsf[i] = None
                        pass

                try:
                    ttShape = self.TT.dmShape
                except AttributeError:
                    ttShape = None

                dmShape = {}
                for i in xrange(self.config.sim.nDM):
                    try:
                        dmShape[i] = self.dms[i].dmShape.copy()*self.mask
                    except AttributeError:
                        dmShape[i] = None

                sciImg = {}
                residual = {}
                instSciImg = {}
                for i in xrange(self.config.sim.nSci):
                    try:
                        sciImg[i] = self.sciImgs[i].copy()
                    except AttributeError:
                        sciImg[i] = None
                    try:
                        instSciImg[i] = self.sciCams[i].focalPlane.copy()
                    except AttributeError:
                        instSciImg[i] = None

                    try:
                        residual[i] = self.sciCams[i].residual.copy()*self.mask
                    except AttributeError:
                        residual[i] = None

                guiPut = {  "wfsFocalPlane":wfsFocalPlane,
                            "wfsPhase":     wfsPhase,
                            "lgsPsf":       lgsPsf,
                            "ttShape":      ttShape,
                            "dmShape":      dmShape,
                            "sciImg":       sciImg,
                            "instSciImg":   instSciImg,
                            "residual":     residual }

                self.guiLock.lock()
                try:
                    self.guiQueue.put_nowait(guiPut)
                except:
                    self.guiLock.unlock()
                    traceback.print_exc()
                self.guiLock.unlock()

                self.waitingPlot = False


#Functions used by MP stuff
def multiWfs(scrns, wfsObj, dmShape, read, queue):
    """
    Function to run the WFS in multiprocessing mode.

    Function is called by each of the new WFS processes spawned to run each WFS. Does the same job as the sim runWfs_noMP method of running LGS, then getting slopes from each WFS.

    Args:
        scrns (list): list of the phase screens over the WFS 
        wfsObj (WFS object): the WFS object being run 
        dmShape (ndArray):  shape of system DMs for WFS phase correction
        queue (Queue object): a multiprocessing Queue object used to pass data back to host process.
    """

    slopes = wfsObj.frame(scrns, dmShape, read=read)

    if wfsObj.LGS:
        lgsPsf = wfsObj.LGS.psf1
    else:
        lgsPsf = None

    res = [ slopes, wfsObj.wfsDetectorPlane, wfsObj.uncorrectedPhase, lgsPsf]

    queue.put(res)

def mpWrap(args):
    """
    A helper to run python MP pool functions
            
    Using the native python MP pool.map, it is not possible to pass multiple 
    args. If all args are passed to this helper function as a tuple, with the 
    function itself as the first item, it will run it with the unpacked args
    and return the result.
                   
    Parameters:
        args (tuple): A tuple, with the first item the desired function and the rest the function args
                                           
    Returns:
        Whatever the function would have returned.
    """
                                                            
    func = args[0]
    args = args[1:]
    return func(*args)

if __name__ == "__main__":

    parser = ArgumentParser()
    parser.add_argument("configFile",nargs="?",action="store")
    args = parser.parse_args()
    if args.configFile != None:
        confFile = args.configFile
    else:
        confFile = "conf/testConf.py"


    sim = Sim(confFile)
    print("AOInit...") 
    sim.aoinit()
    sim.makeIMat()
    sim.aoloop()



>>>>>>> 3f23acbd
from ._version import get_versions
__version__ = get_versions()['version']
del get_versions

from simulation import Sim<|MERGE_RESOLUTION|>--- conflicted
+++ resolved
@@ -19,914 +19,7 @@
 #     along with pyAOS.  If not, see <http://www.gnu.org/licenses/>.
 
 
-<<<<<<< HEAD
-=======
-'''
-The main pyAOS Simulation module
 
-This module contains the ``Sim`` class, which can be used to run an end-to-end simulation. Initally, a configuration file is read, the system is initialised, interaction and command matrices calculated and finally a loop run. The simulation outputs some information to the console during the simulation.
-
-    The ``Sim`` class holds all configuration information and data from the simulation. 
-
-Examples:
-    
-    To initialise the class::
-
-        import pyAOS
-        sim = pyAOS.Sim("sh_8x8_4.2m.py")
-
-    Configuration information has now been loaded, and can be accessed through the ``config`` attribute of the ``sim`` class. In fact, each sub-module of the system has a configuration object accessed through this config attribute::
-
-        print(sim.config.sim.pupilSize)
-        sim.config.wfs[0].pxlsPerSubap = 10
-
-    Next, the system is initialised, this entails calculating various parameters in the system sub-modules, so must be done after changing some simulation parameters::
-
-        sim.aoinit()
-
-    DM Interation and command matrices are calculated now. If ``sim.config.sim.filePrefix`` is not ``None``, then these matrices will be saved in `data/filePrefix`(data will be saved here also in a time-stamped directory)::
-
-        sim.makeIMat()
-
-
-    Finally, the loop is run with the command::
-
-        sim.aoloop()
-
-    Some output will be printed to the console. After the loop has finished, data specified to be saved in the config file will be saved to ``data/filePrefix`` (if it is not set to ``None``). Data can also be accessed from the simulation class, e.g. ``sim.allSlopes`, `sim.longStrehl`
-
-
-:Author:
-    Andrew Reeves
-
-'''
-
-#sim imports
-from . import atmosphere, logger
-from . import WFS
-from . import DM
-from . import RECON
-from . import SCI
-from . import confParse
-from . import aoSimLib
-
-#standard python imports
-import numpy
-import datetime
-import sys
-import os
-import time
-import traceback
-from multiprocessing import Process, Queue, Pool
-from argparse import ArgumentParser
-import shutil
-
-#Use pyfits or astropy for fits file handling
-try:
-    from astropy.io import fits
-except ImportError:
-    try:
-        import pyfits as fits
-    except ImportError:
-        raise ImportError("pyAOS requires either pyfits or astropy")
-
-
-#xrange now just "range" in python3.
-#Following code means fastest implementation used in 2 and 3
-try:
-    xrange
-except NameError:
-    xrange = range
-
-
-class Sim(object):
-    """
-    The pyAOS Simulation class.
-
-    This class holds all configuration information, data and control
-    methods of the simulation. It contains high level methods dealing with
-    initialising all component objects, making reconstructor control
-    matrices, running the loop and saving data after the loop has run.
-
-    Can be sub-classed and the 'aoloop' method overwritten for different loops
-    to be used
-
-    Args:
-        configFile (string): The filename of the AO configuration file
-    """
-
-    def __init__(self, configFile=None):
-        if not configFile:
-            configFile = "conf/testConf.py"
-
-        self.readParams(configFile)
-
-        self.guiQueue = None
-        self.go = False
-
-    def readParams(self, configFile=None):
-        """
-        Reads configuration file parameters
-
-        Calls the radParams function in confParse to read, parse and if required
-        set reasonable defaults to AO parameters
-        """
-
-        if configFile:
-            self.configFile = configFile
-
-        self.config = confParse.Configurator(self.configFile)
-        self.config.readfile()
-        self.config.loadSimParams()
-
-    def setLoggingLevel(self, level):
-        """
-        sets which messages are printed from logger.
-
-        if logging level is set to 0, nothing is printed. if set to 1, only
-        warnings are printed. if set to 2, warnings and info is printed. if set
-        to 3 detailed debugging info is printed.
-
-        parameters:
-            level (int): the desired logging level
-        """
-        logger.setLoggingLevel(level)
-
-    def aoinit(self):
-        '''
-        Initialises all simulation objects.
-
-        Initialises and passes relevant data to sim objects. This does important pre-run tasks, such as creating or loading phase screens, determining WFS geometry, setting propagation modes and pre-allocating data arrays used later in the simulation.
-        '''
-
-        #Read params if they haven't been read before
-        try:
-            self.config.sim.pupilSize
-        except:
-            self.readParams()
-
-        logger.setLoggingLevel(self.config.sim.verbosity)
-        logger.setLoggingFile(self.config.sim.logfile)
-        logger.info("Starting Sim: {}".format(self.timeStamp()))
-
-        #Make a pool of mp workers to do some work
-        #This will always exist in this class, but in other sim modules may 
-        #not be there (so musn't be relied upon!)
-        self.mpPool = Pool(self.config.sim.procs)
-
-        #calculate some params from read ones
-        #calculated
-        self.aoloop = self.loop#eval("self."+self.config.sim.aoloopMode)
-        self.config.calcParams()
-
-
-        #Init Pupil Mask
-        logger.info("Creating mask...")
-        if self.config.tel.mask == "circle":
-            self.mask = aoSimLib.circle(self.config.sim.pupilSize/2.,
-                                        self.config.sim.pupilSize)
-            if self.config.tel.obs!=None:
-                self.mask -= aoSimLib.circle(
-                        self.config.tel.obs*self.config.sim.pxlScale/2., 
-                        self.config.sim.pupilSize
-                        )
-        else:
-            self.mask = self.config.tel.mask.copy()
-    
-        self.mask = numpy.pad(
-                self.mask, self.config.sim.simPad, mode="constant")
-
-        self.atmos = atmosphere.atmos(
-                self.config.sim, self.config.atmos, self.mpPool)
-
-        #Find if WFSs should each have own process
-        if self.config.sim.wfsMP:
-
-            logger.info("Setting fftwThreads to 1 as WFS MP")
-            for wfs in xrange(self.config.sim.nGS):
-                self.config.wfs[wfs].fftwThreads = 1
-            self.runWfs = self.runWfs_MP
-        else:
-            self.runWfs = self.runWfs_noMP
-
-        #init WFSs
-        logger.info("Initialising WFSs....")
-        self.wfss = {}
-        self.config.sim.totalWfsData = 0
-        self.wfsFrameNo = numpy.zeros(self.config.sim.nGS)
-        for wfs in xrange(self.config.sim.nGS):
-            try:
-                wfsClass = eval("WFS.{}".format(self.config.wfs[wfs].type))
-            except AttributeError:
-                raise confParse.ConfigurationError("No WFS of type {} found.".format(self.config.wfs[wfs].type))
-
-
-            self.wfss[wfs]=wfsClass(    
-                    self.config.sim, self.config.wfs[wfs], 
-                    self.config.atmos, self.config.lgs[wfs], self.mask)
-            
-            self.config.wfs[wfs].dataStart = self.config.sim.totalWfsData
-            self.config.sim.totalWfsData += self.wfss[wfs].activeSubaps*2
-            
-            logger.info("WFS {0}: {1} measurements".format(wfs,
-                     self.wfss[wfs].activeSubaps*2))
-
-        #init DMs
-        logger.info("Initialising DMs...")
-
-
-        self.dms = {}
-        self.dmActCommands = {}
-        self.config.sim.totalActs = 0
-        self.dmAct1 = []
-        self.dmShape = numpy.zeros( [self.config.sim.simSize]*2 )
-        for dm in xrange(self.config.sim.nDM):
-            self.dmAct1.append(self.config.sim.totalActs)
-            try:
-                dmObj = eval( "DM."+self.config.dm[dm].dmType)
-            except AttributeError:
-                raise confParse.ConfigurationError("No DM of type {} found".format(self.config.dm[dm].dmType))
-
-            self.dms[dm] = dmObj(
-                        self.config.sim, self.config.dm[dm],
-                        self.wfss, self.mask
-                        )
-
-            self.dmActCommands[dm] = numpy.empty( (self.config.sim.nIters, 
-                                                    self.dms[dm].acts) )
-            self.config.sim.totalActs+=self.dms[dm].acts
-
-            logger.info("DM %d: %d active actuators"%(dm,self.dms[dm].acts))
-        logger.info("%d total DM Actuators"%self.config.sim.totalActs)
-
-
-        #init Reconstructor
-        logger.info("Initialising Reconstructor...")
-        try:
-            reconObj = eval("RECON."+self.config.sim.reconstructor)
-        except AttributeError:
-            raise confParse.ConfigurationError("No reconstructor of type {} found.".format(self.config.sim.reconstructor))
-        self.recon = reconObj(  self.config.sim, self.dms, 
-                                self.wfss, self.atmos, self.runWfs
-                                )
-
-
-        #init Science Cameras
-        logger.info("Initialising Science Cams...")
-        self.sciCams = {}
-        self.sciImgs = {}
-        self.sciImgNo=0
-        for sci in xrange(self.config.sim.nSci):
-            self.sciCams[sci] = SCI.scienceCam( 
-                        self.config.sim, self.config.tel, self.config.atmos,
-                        self.config.sci[sci], self.mask
-                        )
-
-            self.sciImgs[sci] = numpy.zeros( [self.config.sci[sci].pxls]*2 )
-
-
-        #Init data storage
-        logger.info("Initialise Data Storage...")
-        self.initSaveData()
-
-        
-
-        self.iters=0
-
-        #Init performance tracking
-        self.Twfs = 0
-        self.Tlgs = 0
-        self.Tdm = 0
-        self.Tsci = 0
-        self.Trecon = 0
-        self.Timat = 0
-        self.Tatmos = 0
-
-
-        logger.info("Initialisation Complete!")
-
-
-    def makeIMat(self,forceNew=False, progressCallback=None):
-        """
-        Creates interaction and control matrices for simulation reconstruction
-        
-        Makes and inverts Interaction matrices for each DM in turn to
-        create a DM control Matrix for each DM.
-        Each DM's control Matrix is independent of the others,
-        so care must be taken so DM correction modes do not "overlap".
-        Some reconstruction modes may require WFS frames to be taken for the 
-        creation of a control matrix. Depending on set parameters, 
-        can load previous control and interaction matrices.
-        
-        Args:
-            forceNew (bool): if true, will force making of new iMats and cMats, otherwise will attempt to load previously made matrices from same filePrefix
-            progressCallback (func): function called to report progress of interaction matrix construction
-        """
-        t = time.time()
-        logger.info("Making interaction Matrices...")
-
-        if forceNew:
-            loadIMat=False
-            loadCMat=False
-        else:
-            if self.config.sim.filePrefix==None:
-                loadIMat=False
-                loadCMat=False
-            else:
-                loadIMat=True
-                loadCMat=True
-
-        self.recon.makeCMat(loadIMat=loadIMat,loadCMat=loadCMat,
-                callback=self.addToGuiQueue, progressCallback=progressCallback)
-        self.Timat+= time.time()-t
-
-    def runWfs_noMP(self, scrns = None, dmShape=None, wfsList=None,
-                    loopIter=None):
-        """
-        Runs all WFSs
-        
-        Runs a single frame for each WFS in wfsList, passing the given phase screens and optional dmShape (if WFS in closed loop). The WFSs are only read out if the wfs frame time co-incides with the WFS frame rate, else old slopes are provided. If iter is not given, then all WFSs are run and read out. If LGSs are present it will also deals with LGS propagation. Finally, the slopes from all WFSs are returned.
-        
-        Args:
-            scrns (list): List of phase screens passing over telescope
-            dmShape (ndarray, optional): 2-dim array of the total corrector shape
-            wfsList (list, optional): A list of the WFSs to be run
-            loopIter (int, optional): The loop iteration number
-            
-        Returns:
-            ndarray: The slope data return from the WFS frame (may not be actual slopes if WFS other than SH used)
-            """
-        t_wfs = time.time()
-        if scrns != None:
-            self.scrns=scrns
-        
-        if wfsList==None:
-            wfsList=range(self.config.sim.nGS)
-        
-        slopesSize = 0
-        for wfs in wfsList:
-           slopesSize+=self.wfss[wfs].activeSubaps*2
-        slopes = numpy.zeros( (slopesSize) )
-       
-        s = 0
-        for wfs in wfsList:
-            #check if due to read out WFS
-            if loopIter:
-                read=False
-                if (int(float(self.config.sim.loopTime*loopIter)
-                        /self.config.wfs[wfs].exposureTime) 
-                                        != self.wfsFrameNo[wfs]):
-                    self.wfsFrameNo[wfs]+=1
-                    read=True
-            else:
-                read = True
-
-            slopes[s:s+self.wfss[wfs].activeSubaps*2] = \
-                    self.wfss[wfs].frame(self.scrns, dmShape, read=read)
-            s += self.wfss[wfs].activeSubaps*2
-
-        self.Twfs+=time.time()-t_wfs
-        return slopes
-
-    def runWfs_MP(self, scrns=None, dmShape=None, wfsList=None, loopIter=None):
-        """
-        Runs all WFSs using multiprocessing
-        
-        Runs a single frame for each WFS in wfsList, passing the given phase 
-        screens and optional dmShape (if WFS in closed loop). If LGSs are 
-        present it will also deals with LGS propagation. Finally, the slopes 
-        from all WFSs are returned. Each WFS is allocated a separate process 
-        to complete the frame, giving a significant increase in speed, 
-        especially for computationally heavy WFSs.
-        
-        Args:
-            scrns (list): List of phase screens passing over telescope
-            dmShape (ndarray, optional): 2-dimensional array of the total corrector shape
-            wfsList (list, optional): A list of the WFSs to be run, if not set, runs all WFSs
-            loopIter (int, optional): The loop iteration number
-            
-        Returns:
-            ndarray: The slope data return from the WFS frame (may not be actual slopes if WFS other than SH used)
-        """
-        t_wfs = time.time()
-        if scrns != None:
-            self.scrns=scrns
-        if wfsList==None:
-            wfsList=range(self.config.sim.nGS)
-        
-        slopesSize = 0
-        for wfs in wfsList:
-            slopesSize+=self.wfss[wfs].activeSubaps*2            
-        slopes = numpy.zeros( (slopesSize) )
-
-        wfsProcs = []
-        wfsQueues = []
-        s = 0
-        for proc in xrange(len(wfsList)):
-            wfs = wfsList[proc]
-            #check if due to read out WFS
-            if loopIter:
-                read=False
-                if (int(float(self.config.sim.loopTime*loopIter)
-                        /self.config.wfs[wfs].exposureTime) 
-                                        != self.wfsFrameNo[wfs]):
-                    self.wfsFrameNo[wfs]+=1
-                    read = True
-            else:
-                read = True
-
-            wfsQueues.append(Queue())
-            wfsProcs.append(Process(target=multiWfs,
-                    args=[  self.scrns, self.wfss[wfs], dmShape, read,
-                            wfsQueues[proc]])
-                    )
-            wfsProcs[proc].daemon = True
-            wfsProcs[proc].start()
-
-        for proc in xrange(len(wfsList)):
-            wfs = wfsList[proc]
-
-            (slopes[s:s+self.wfss[wfs].activeSubaps*2],
-                    self.wfss[wfs].wfsDetectorPlane,
-                    self.wfss[wfs].uncorrectedPhase,
-                    lgsPsf) = wfsQueues[proc].get()
-            
-            if numpy.any(lgsPsf)!=None:
-                self.wfss[wfs].LGS.psf1 = lgsPsf
-
-            wfsProcs[proc].join()
-            s += self.wfss[wfs].activeSubaps*2
-            
-        self.Twfs+=time.time()-t_wfs
-        return slopes 
-
-
-    def runDM(self,dmCommands,closed=True):
-        """
-        Runs a single frame of the deformable mirrors
-
-        Calculates the total combined shape of all deformable mirrors (DMs), given an array of DM commands. DM commands correspond to shapes generated during the making of interaction matrices, the final DM shape for each DM is a combination of these. The DM commands will have already been calculated by the systems reconstructor.
-
-        Args:
-            dmCommands (ndarray): an array of dm commands corresponding to dm shapes
-            closed (bool): if True, indicates to DM that slopes are residual errors from previous frame, if False, slopes correspond to total phase error over pupil.
-        Returns:
-            ndArray: the combined DM shape
-        """
-        t = time.time()
-        self.dmShape[:] = 0
-
-        for dm in xrange(self.config.sim.nDM):
-            if self.config.dm[dm].closed==closed:
-                self.dmShape += self.dms[dm].dmFrame(
-                        dmCommands[ self.dmAct1[dm]:
-                                    self.dmAct1[dm]+self.dms[dm].acts], 
-                                                    closed
-                                                    )
-
-        self.Tdm += time.time()-t
-        return self.dmShape
-
-    def runSciCams(self,dmShape=None):
-        """
-        Runs a single frame of the science Cameras
-
-        Calculates the image recorded by all science cameras in the system for the current phase over the telescope one frame. If a dmShape is present (which it usually will be in AO!) this correction is applied to the science phase before the image is calculated.
-
-        Args:
-            dmShape (ndarray, optional): An array of the combined system DM shape to correct the science path. If not given science cameras are in open loop.
-        """
-        t = time.time()
-
-        for sci in xrange( self.config.sim.nSci ):
-            self.sciImgs[sci] +=self.sciCams[sci].frame(self.scrns,dmShape)
-            self.sciImgNo +=1
-
-            self.sciCams[sci].longExpStrehl = self.sciImgs[sci].max()/(
-                                    self.sciImgNo*self.sciCams[sci].psfMax)
-
-        self.Tsci +=time.time()-t
-
-    def loop(self):
-        """
-        Main AO Loop - loop open
-
-        Runs a WFS iteration, reconstructs the phase, runs DMs and finally the science cameras. Also makes some nice output to the console and can add data to the Queue for the GUI if it has been requested. Repeats for nIters. Runs sim Open loop, i.e., the WFSs are executed before the DM with no DM information being sent back to the WFSs.
-        """
-        
-        self.iters=1
-        self.correct=1
-        self.go = True
-
-        #Circular buffers to hold loop iteration correction data
-        self.slopes = numpy.zeros( ( self.config.sim.totalWfsData) )
-        self.closedCorrection = numpy.zeros(self.dmShape.shape)
-        self.openCorrection = self.closedCorrection.copy()
-        self.dmCommands = numpy.zeros( self.config.sim.totalActs )
-        
-        try:
-            for i in xrange(self.config.sim.nIters):
-                if self.go:
-
-                    #get next phase screens
-                    t = time.time()
-                    self.scrns = self.atmos.moveScrns()
-                    self.Tatmos = time.time()-t
-
-                    #Reset correction
-                    self.closedCorrection[:] = 0
-                    self.openCorrection[:] = 0
-
-                    #Run Loop...
-                    ########################################
-
-                    #Get dmCommands from reconstructor
-                    if self.config.sim.nDM:
-                        self.dmCommands[:] = self.recon.reconstruct(self.slopes)
-
-                    #Get dmShape from closed loop DMs
-                    self.closedCorrection += self.runDM(
-                            self.dmCommands, closed=True)
-
-                    #Run WFS, with closed loop DM shape applied
-                    self.slopes = self.runWfs(  dmShape=self.closedCorrection,
-                                                loopIter=i)
-
-                    #Get DM shape for open loop DMs, add to closed loop DM shape
-                    self.openCorrection += self.runDM(  self.dmCommands, 
-                                                        closed=False)
-
-                    #Pass whole combined DM shapes to science target
-                    self.runSciCams(
-                                self.openCorrection+self.closedCorrection)
-                    
-                    #Save Data
-                    self.storeData(i)
-
-                    self.iters = i
-
-                    #logger.statusMessage(i, self.config.sim.nIters, 
-                    #                    "AO Loop")
-                    
-                    self.printOutput(self.config.filename, i, strehl=True)
-
-                    self.addToGuiQueue()
-                else:
-                    break
-        except KeyboardInterrupt:
-            self.go = False
-            logger.info("\nSim exited by user\n") 
-
-        #Finally save data after loop is over.
-        self.saveData()
-        self.finishUp()
-
-    def finishUp(self):
-        """
-        Prints a message to the console giving timing data. Used on sim end.
-        """
-        print("\n\nTime moving atmosphere: %0.2f"%self.Tatmos)
-        print("Time making IMats and CMats: %0.2f"%self.Timat)
-        print("Time in WFS: %0.2f"%self.Twfs)
-        print ("\t of which time spent in LGS: %0.2f"%self.Tlgs)
-        print("Time in Reconstruction: %0.2f"%self.recon.Trecon)
-        print("Time in DM: %0.2f"%self.Tdm)
-        print("Time making science image: %0.2f"%self.Tsci)
-        
-        # if self.longStrehl:
-#    print("\n\nLong Exposure Strehl Rate: %0.2f"%self.longStrehl[-1])
-
-    def initSaveData(self):
-        '''
-        Initialise data structures used for data saving.
-
-        Initialise the data structures which will be used to store data which will be saved or analysed once the simulation has ended. If the ``filePrefix = None``, no data is saved, other wise a directory called ``filePrefix`` is created, and data from simulation runs are saved in a time-stamped directory inside this.
-        '''
-
-        if self.config.sim.filePrefix!=None:
-            self.path = self.config.sim.filePrefix +"/"+self.timeStamp()
-            try:
-                os.mkdir( self.path )
-            except OSError:
-
-                os.mkdir(self.config.sim.filePrefix)
-                os.mkdir(self.path)
-
-            #Init WFS FP Saving
-            if self.config.sim.saveWfsFrames:
-                os.mkdir(self.path+"/wfsFPFrames/")
-
-            shutil.copyfile( self.configFile, self.path+"/conf.py" )
-
-        #Init Strehl Saving
-        if self.config.sim.nSci>0:
-            self.instStrehl = numpy.zeros( (self.config.sim.nSci, self.config.sim.nIters) )
-            self.longStrehl = numpy.zeros( (self.config.sim.nSci, self.config.sim.nIters) )
-
-        #Init science residual phase saving
-        self.sciPhase = []
-        if self.config.sim.saveSciRes and self.config.sim.nSci>0:
-            for sci in xrange(self.config.sim.nSci):
-                self.sciPhase.append(
-                    numpy.empty( 
-                            (self.config.sim.nIters, self.config.sim.simSize, 
-                            self.config.sim.simSize)))
-
-        #Init science WFE saving
-        self.WFE = numpy.zeros(
-                    (self.config.sim.nSci, self.config.sim.nIters)
-                    )
-
-        #Init WFS slopes data saving
-        if self.config.sim.saveSlopes:
-            self.allSlopes = numpy.empty( (self.config.sim.nIters, self.config.sim.totalWfsData) )
-        else:
-            self.allSlopes = None
-
-        #Init DM Command Data saving
-        if self.config.sim.saveDmCommands:
-            ttActs = 0
-
-            self.allDmCommands = numpy.empty( (self.config.sim.nIters, ttActs+self.config.sim.totalActs))
-
-        else:
-            self.allDmCommands = None
-
-        #Init LGS PSF Saving
-        if self.config.sim.saveLgsPsf:
-            self.lgsPsfs = []
-            for lgs in xrange(self.config.sim.nGS):
-                if self.config.wfs[lgs].lgsUplink:
-                    self.lgsPsfs.append(
-                            numpy.empty(self.config.sim.nIters, 
-                            self.config.sim.pupilSize, 
-                            self.config.sim.pupilSize)
-                            )
-            self.lgsPsfs = numpy.array(self.lgsPsfs)
-
-        else:
-            self.lgsPsfs = None
-
-    def storeData(self, i):
-        """
-        Stores data from each frame in an appropriate data structure.
-
-        Called on each frame to store the simulation data into various data structures corresponding to different data sources in the system. 
-
-        Args:
-            i (int): The system iteration number
-        """
-        if self.config.sim.saveSlopes:
-            self.allSlopes[i] = self.slopes
-
-        if self.config.sim.saveDmCommands:
-            act=0
-
-            self.allDmCommands[i,act:] = self.dmCommands
-
-        #Quick bodge to save lgs psfs as images
-        if self.config.sim.saveLgsPsf:
-            lgs=0
-            for wfs in xrange(self.config.sim.nGS):
-                if self.config.lgs[wfs].lgsUplink:
-                    self.lgsPsfs[lgs, i] = self.wfss[wfs].LGS.PSF
-                    lgs+=1
-
-        if self.config.sim.nSci>0:
-            for sci in xrange(self.config.sim.nSci):
-                self.instStrehl[sci,i] = self.sciCams[sci].instStrehl
-                self.longStrehl[sci,i] = self.sciCams[sci].longExpStrehl
-                res = self.sciCams[sci].residual*self.sciCams[sci].r0Scale
-                self.WFE[sci,i] =  numpy.sqrt(
-                        ((res-res.mean())**2).sum()/self.mask.sum())
-            
-            if self.config.sim.saveSciRes:
-                for sci in xrange(self.config.sim.nSci):
-                    self.sciPhase[sci][i] = self.sciCams[sci].residual
-
-        if self.config.sim.filePrefix!=None:
-            if self.config.sim.saveWfsFrames:
-                for wfs in xrange(self.config.sim.nGS):
-                    fits.writeto(
-                        self.path+"/wfsFPFrames/wfs-%d_frame-%d.fits"%(wfs,i),
-                        self.wfss[wfs].wfsDetectorPlane     )
-
-
-    def saveData(self):
-        """
-        Saves all recorded data to disk
-
-        Called once simulation has ended to save the data recorded during the simulation to disk in the directories created during initialisation.
-        """
-
-        if self.config.sim.filePrefix!=None:
-
-            if self.config.sim.saveSlopes:
-                fits.writeto(self.path+"/slopes.fits", self.allSlopes,
-                                clobber=True)
-
-            if self.config.sim.saveDmCommands:
-                fits.writeto(self.path+"/dmCommands.fits", 
-                            self.allDmCommands, clobber=True)
-
-            if self.config.sim.saveLgsPsf:
-                fits.writeto(self.path+"/lgsPsf.fits", self.lgsPsfs, 
-                                clobber=True)
-
-            if self.config.sim.saveWFE:
-                fits.writeto(self.path+"/WFS.fits", self.WFS, clobber=True)
-
-            if self.config.sim.saveStrehl:
-                fits.writeto(self.path+"/instStrehl.fits", self.instStrehl,
-                                clobber=True)
-                fits.writeto(self.path+"/longStrehl.fits", self.longStrehl, 
-                                clobber=True)  
-
-            if self.config.sim.saveSciRes:
-                for i in xrange(self.config.sim.nSci):
-                    fits.writeto(self.path+"/sciResidual_%02d.fits"%i,
-                                self.sciPhase[i], clobber=True)
-
-            if self.config.sim.saveSciPsf:
-                for i in xrange(self.config.sim.nSci):
-                    fits.writeto(self.path+"/sciPsf_%02d.fits"%i,
-                                        self.sciImgs[i], clobber=True )
-                    
-
-    def timeStamp(self):
-        """
-        Returns a formatted timestamp
-        
-        Returns:
-            string: nicely formatted timestamp of current time.
-        """
-
-        return datetime.datetime.now().strftime("%Y-%m-%d-%H-%M-%S")
-
-
-    def printOutput(self, label, iter, strehl=False):
-        """
-        Prints simulation information  to the console
-
-        Called on each iteration to print information about the current simulation, such as current strehl ratio, to the console. Still under development
-        Args:
-            label(str): Simulation Name
-            iter(int): simulation frame number
-            strehl(float, optional): current strehl ration if science cameras are present to record it.
-        """
-        string = label
-        if strehl:
-            string += "  Strehl -- "
-            for sci in xrange(self.config.sim.nSci):
-                string += "sci_{0}: inst {1:.2f}, long {2:.2f}".format(
-                        sci, self.sciCams[sci].instStrehl, 
-                        self.sciCams[sci].longExpStrehl)
-            
-        logger.statusMessage(iter, self.config.sim.nIters, string )
-        
-
-    def addToGuiQueue(self):
-        """
-        Adds data to a Queue object provided by the pyAOS GUI.
-
-        The pyAOS GUI doesn't need to plot every frame from the simulation. When it wants a frame, it will request if by setting ``waitingPlot = True``. As this function is called on every iteration, data is passed to the GUI only if ``waitingPlot = True``. This allows efficient and abstracted interaction between the GUI and the simulation
-        """
-
-        if self.guiQueue!=None:
-            if self.waitingPlot:
-                guiPut = []
-                wfsFocalPlane = {}
-                wfsPhase = {}
-                lgsPsf = {}
-                for i in xrange(self.config.sim.nGS):
-                    wfsFocalPlane[i] = self.wfss[i].wfsDetectorPlane.copy().astype("float32")
-                    try:
-                        wfsPhase[i] = self.wfss[i].uncorrectedPhase
-                    except AttributeError:
-                        wfsPhase[i] = None
-                        pass
-
-                    try:
-                        lgsPsf[i] = self.wfss[i].LGS.psf1.copy()
-                    except AttributeError:
-                        lgsPsf[i] = None
-                        pass
-
-                try:
-                    ttShape = self.TT.dmShape
-                except AttributeError:
-                    ttShape = None
-
-                dmShape = {}
-                for i in xrange(self.config.sim.nDM):
-                    try:
-                        dmShape[i] = self.dms[i].dmShape.copy()*self.mask
-                    except AttributeError:
-                        dmShape[i] = None
-
-                sciImg = {}
-                residual = {}
-                instSciImg = {}
-                for i in xrange(self.config.sim.nSci):
-                    try:
-                        sciImg[i] = self.sciImgs[i].copy()
-                    except AttributeError:
-                        sciImg[i] = None
-                    try:
-                        instSciImg[i] = self.sciCams[i].focalPlane.copy()
-                    except AttributeError:
-                        instSciImg[i] = None
-
-                    try:
-                        residual[i] = self.sciCams[i].residual.copy()*self.mask
-                    except AttributeError:
-                        residual[i] = None
-
-                guiPut = {  "wfsFocalPlane":wfsFocalPlane,
-                            "wfsPhase":     wfsPhase,
-                            "lgsPsf":       lgsPsf,
-                            "ttShape":      ttShape,
-                            "dmShape":      dmShape,
-                            "sciImg":       sciImg,
-                            "instSciImg":   instSciImg,
-                            "residual":     residual }
-
-                self.guiLock.lock()
-                try:
-                    self.guiQueue.put_nowait(guiPut)
-                except:
-                    self.guiLock.unlock()
-                    traceback.print_exc()
-                self.guiLock.unlock()
-
-                self.waitingPlot = False
-
-
-#Functions used by MP stuff
-def multiWfs(scrns, wfsObj, dmShape, read, queue):
-    """
-    Function to run the WFS in multiprocessing mode.
-
-    Function is called by each of the new WFS processes spawned to run each WFS. Does the same job as the sim runWfs_noMP method of running LGS, then getting slopes from each WFS.
-
-    Args:
-        scrns (list): list of the phase screens over the WFS 
-        wfsObj (WFS object): the WFS object being run 
-        dmShape (ndArray):  shape of system DMs for WFS phase correction
-        queue (Queue object): a multiprocessing Queue object used to pass data back to host process.
-    """
-
-    slopes = wfsObj.frame(scrns, dmShape, read=read)
-
-    if wfsObj.LGS:
-        lgsPsf = wfsObj.LGS.psf1
-    else:
-        lgsPsf = None
-
-    res = [ slopes, wfsObj.wfsDetectorPlane, wfsObj.uncorrectedPhase, lgsPsf]
-
-    queue.put(res)
-
-def mpWrap(args):
-    """
-    A helper to run python MP pool functions
-            
-    Using the native python MP pool.map, it is not possible to pass multiple 
-    args. If all args are passed to this helper function as a tuple, with the 
-    function itself as the first item, it will run it with the unpacked args
-    and return the result.
-                   
-    Parameters:
-        args (tuple): A tuple, with the first item the desired function and the rest the function args
-                                           
-    Returns:
-        Whatever the function would have returned.
-    """
-                                                            
-    func = args[0]
-    args = args[1:]
-    return func(*args)
-
-if __name__ == "__main__":
-
-    parser = ArgumentParser()
-    parser.add_argument("configFile",nargs="?",action="store")
-    args = parser.parse_args()
-    if args.configFile != None:
-        confFile = args.configFile
-    else:
-        confFile = "conf/testConf.py"
-
-
-    sim = Sim(confFile)
-    print("AOInit...") 
-    sim.aoinit()
-    sim.makeIMat()
-    sim.aoloop()
-
-
-
->>>>>>> 3f23acbd
 from ._version import get_versions
 __version__ = get_versions()['version']
 del get_versions
