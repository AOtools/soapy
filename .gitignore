# Byte-compiled / optimized / DLL files
__pycache__/
*.py[cod]

# C extensions
*.so

# Distribution / packaging
.Python
env/
build/
develop-eggs/
dist/
downloads/
eggs/
lib/
lib64/
parts/
sdist/
var/
*.egg-info/
.installed.cfg
*.egg

# PyInstaller
#  Usually these files are written by a python script from a template
#  before PyInstaller builds the exe, so as to inject date/other infos into it.
*.manifest
*.spec

# Installer logs
pip-log.txt
pip-delete-this-directory.txt

# Unit test / coverage reports
htmlcov/
.tox/
.coverage
.cache
nosetests.xml
coverage.xml

# Translations
*.mo
*.pot

# Django stuff:
*.log

# Sphinx documentation
docs/_build/

# PyBuilder
target/

# vim stuff
*.swp
*.un~
*.swo

# Any backups
*_bkup

*.DS_Store

.idea/
<<<<<<< HEAD
.vscode/
=======

\.vscode/
>>>>>>> e8e38c90
<|MERGE_RESOLUTION|>--- conflicted
+++ resolved
@@ -64,9 +64,4 @@
 *.DS_Store
 
 .idea/
-<<<<<<< HEAD
-.vscode/
-=======
-
-\.vscode/
->>>>>>> e8e38c90
+.vscode/