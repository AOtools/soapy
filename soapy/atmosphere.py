--- conflicted
+++ resolved
@@ -321,11 +321,7 @@
 
         return scrns
 
-<<<<<<< HEAD
-    def randomScrns(self, subHarmonics=True):
-=======
     def randomScrns(self, subHarmonics=True, l0=0.01):
->>>>>>> 3e01ce9a
         """
         Generated random phase screens defined by the atmosphere
         object parameters.
@@ -355,30 +351,18 @@
         #If there is a pool, use it
         else:
             if subHarmonics:
-<<<<<<< HEAD
                 for i in range(self.scrnNo):
                     args.append(
                             (ft_sh_phase_screen,  self.scrnStrengths[i],
                             self.scrnSize, (self.pxlScale**(-1.)),
-                            self.atmosConfig.L0[i], 0.01))
-=======
-                scrns[i] = ft_sh_phase_screen(
-                        self.scrnStrengths[i], self.scrnSize,
-                        (self.pxlScale**(-1.)), self.atmosConfig.L0[i], l0)
-            else:
-                scrns[i] = ft_phase_screen(
-                        self.scrnStrengths[i], self.scrnSize,
-                        (self.pxlScale**(-1.)), self.atmosConfig.L0[i], l0)
->>>>>>> 3e01ce9a
+                            self.atmosConfig.L0[i], l0))
 
             else:
                 for i in range(self.scrnNo):
-
-<<<<<<< HEAD
                     args.append(
                             (ft_phase_screen,  self.scrnStrengths[i],
                             self.scrnSize, (self.pxlScale**(-1.)),
-                            self.atmosConfig.L0[i], 0.01))
+                            self.atmosConfig.L0[i], l0))
 
             # Do the calculation using the multi-process pool, put into dict
             s = self.mpPool.map(mpWrap, args)
@@ -387,9 +371,6 @@
                 # convert to mn
                 scrns[i] *= (500./(2*numpy.pi))
 
-
-=======
->>>>>>> 3e01ce9a
         return scrns
 
 
