--- conflicted
+++ resolved
@@ -778,17 +778,14 @@
                              system processor number.             ``1``
         ``fftwFlag``         str: Flag to pass to FFTW
                              when preparing plan.                 ``FFTW_MEASURE``
-<<<<<<< HEAD
          ``height``          float: Altitude of the object.
                              0 denotes infinity.                  ``0``
         ``propagationMode``  str: Mode of light propogation
                              from object. Can be "physical" or
                              "geometric".                       ``"geometric"``
-=======
         ``instStrehlWithTT`` bool: Whether or not to include
                              tip/tilt in instantaneous Strehl
                              calculations.                       ``False``
->>>>>>> cf21cc11
         ==================== =================================   ===========
 
     """
@@ -806,12 +803,9 @@
         self.optionalParams = [ ("fftOversamp", 2),
                                 ("fftwFlag", "FFTW_MEASURE"),
                                 ("fftwThreads", 1),
-<<<<<<< HEAD
                                 ("height", 0),
                                 ("propagationMode", "geometric"),
-=======
                                 ("instStrehlWithTT", False),
->>>>>>> cf21cc11
                                 ]
 
         self.initParams()
