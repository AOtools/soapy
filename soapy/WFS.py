#Copyright Durham University and Andrew Reeves
#2014

# This file is part of soapy.

#     soapy is free software: you can redistribute it and/or modify
#     it under the terms of the GNU General Public License as published by
#     the Free Software Foundation, either version 3 of the License, or
#     (at your option) any later version.

#     soapy is distributed in the hope that it will be useful,
#     but WITHOUT ANY WARRANTY; without even the implied warranty of
#     MERCHANTABILITY or FITNESS FOR A PARTICULAR PURPOSE.  See the
#     GNU General Public License for more details.

#     You should have received a copy of the GNU General Public License
#     along with soapy.  If not, see <http://www.gnu.org/licenses/>.

"""
The Soapy WFS module.


This module contains a number of classes which simulate different adaptive optics wavefront sensor (WFS) types. All wavefront sensor classes can inherit from the base ``WFS`` class. The class provides the methods required to calculate phase over a WFS pointing in a given WFS direction and accounts for Laser Guide Star (LGS) geometry such as cone effect and elongation. This is  If only pupil images (or complex amplitudes) are required, then this class can be used stand-alone.

Example:

    Make configuration objects::

        from soapy import WFS, confParse

        config = confParse.Configurator("config_file.py")
        config.loadSimParams()

    Initialise the wave-front sensor::

        wfs = WFS.WFS(config.sim, config.wfss[0], config.atmos, config.lgss[0], mask)

    Set the WFS scrns (these should be made in advance, perhaps by the :py:mod:`soapy.atmosphere` module). Then run the WFS::

        wfs.scrns = phaseScrnList
        wfs.makePhase()

    Now you can view data from the WFS frame::

        frameEField = wfs.EField


A Shack-Hartmann WFS is also included in the module, this contains further methods to make the focal plane, then calculate the slopes to send to the reconstructor.

Example:
    Using the config objects from above...::

        shWfs = WFS.ShackHartmann(config.sim, config.wfss[0], config.atmos, config.lgss[0], mask)

    As we are using a full WFS with focal plane making methods, the WFS base classes ``frame`` method can be used to take a frame from the WFS::

        slopes = shWfs.frame(phaseScrnList)

    All the data from that WFS frame is available for inspection. For instance, to obtain the electric field across the WFS and the image seen by the WFS detector::

        EField = shWfs.EField
        wfsDetector = shWfs.wfsDetectorPlane


Adding new WFSs
^^^^^^^^^^^^^^^

New WFS classes should inherit the ``WFS`` class, then create methods which deal with creating the focal plane and making a measurement from it. To make use of the base-classes ``frame`` method, which will run the WFS entirely, the new class must contain the following methods::

    calcFocalPlane(self)
    makeDetectorPlane(self)
    calculateSlopes(self)

The Final ``calculateSlopes`` method must set ``self.slopes`` to be the measurements made by the WFS. If LGS elongation is to be used for the new WFS, create a ``detectorPlane``, which is added to for each LGS elongation propagation. Have a look at the code for the ``Shack-Hartmann`` and experimental ``Pyramid`` WFSs to get some ideas on how to do this.


:Author:
    Andrew Reeves
"""
import numpy
import numpy.random
from scipy.interpolate import interp2d
try:
    from astropy.io import fits
except ImportError:
    try:
        import pyfits as fits
    except ImportError:
        raise ImportError("PyAOS requires either pyfits or astropy")


from . import AOFFT, aoSimLib, LGS, logger
from .tools import centroiders
from .opticalPropagationLib import angularSpectrum

# xrange now just "range" in python3.
# Following code means fastest implementation used in 2 and 3
try:
    xrange
except NameError:
    xrange = range

# The data type of data arrays (complex and real respectively)
CDTYPE = numpy.complex64
DTYPE = numpy.float32


class WFS(object):
    ''' A  WFS class.

        This is a base class which contains methods to initialise the WFS,
        and calculate the phase across the WFSs input aperture, given the WFS
        guide star geometry.

        Parameters:
            simConfig (confObj): The simulation configuration object
            wfsConfig (confObj): The WFS configuration object
            atmosConfig (confObj): The atmosphere configuration object
            lgsConfig (confObj): The Laser Guide Star configuration
            mask (ndarray, optional): An array or size (simConfig.pupilSize, simConfig.pupilSize) which is 1 at the telescope aperture and 0 else-where.
    '''

    def __init__(
            self, simConfig, wfsConfig, atmosConfig, lgsConfig=None,
            mask=None):

        self.simConfig = simConfig
        self.wfsConfig = wfsConfig
        self.atmosConfig = atmosConfig
        self.lgsConfig = lgsConfig

        # If supplied use the mask
        if numpy.any(mask):
            self.mask = mask
        else:
            self.mask = aoSimLib.circle(
                    self.simConfig.pupilSize/2., self.simConfig.simSize,
                    )

        self.iMat = False

        # Set from knowledge of atmosphere module
        self.phsWvl = 500e-9

        self.calcInitParams()

        # If GS not at infinity, find meta-pupil radii for each layer
        if self.wfsConfig.GSHeight != 0:

            self.radii = self.findMetaPupilSize(self.wfsConfig.GSHeight)
        else:
            self.radii = None

        # Choose propagation method
        if wfsConfig.propagationMode == "physical":

            self.makePhase = self.makePhasePhysical
            self.physEField = numpy.zeros(
                (self.simConfig.pupilSize,)*2, dtype=CDTYPE)
        else:
            self.makePhase = self.makePhaseGeo

        # Init LGS, FFTs and allocate some data arrays
        self.initFFTs()
        if self.lgsConfig and self.wfsConfig.lgs:
            self.initLGS()
        self.allocDataArrays()

        self.calcTiltCorrect()
        self.getStatic()

############################################################
# Initialisation routines
    def calcInitParams(self):

        self.telDiam = self.simConfig.pupilSize/self.simConfig.pxlScale

        # Phase power scaling factor for wfs wavelength
        self.r0Scale = self.phsWvl/self.wfsConfig.wavelength

        # These are the coordinates of the sub-scrn to cut from the phase scrns
        # For each scrn height they will be edited per
        self.scrnCoords = numpy.arange(self.simConfig.scrnSize)
        # self.xCoords = numpy.arange(self.simConfig.simSize).astype("float32")
        # self.yCoords = self.xCoords.copy()


    def initFFTs(self):
        pass

    def allocDataArrays(self):
        """
        Allocate the data arrays the WFS will require

        Determines and allocates the various arrays the WFS will require to
        avoid having to re-alloc memory during the running of the WFS and
        keep it fast. This includes arrays for phase
        and the E-Field across the WFS
        """

        self.wfsPhase = numpy.zeros([self.simConfig.simSize]*2, dtype=DTYPE)
        self.EField = numpy.zeros([self.simConfig.simSize]*2, dtype=CDTYPE)
        self.metaPupil = numpy.zeros( 
                (self.simConfig.simSize, self.simConfig.simSize))

    def initLGS(self):
        """
        Initialises tithe LGS objects for the WFS

        Creates and initialises the LGS objects if the WFS GS is a LGS. This
        included calculating the phases additions which are required if the
        LGS is elongated based on the depth of the elongation and the launch
        position. Note that if the GS is at infinity, elongation is not possible
        and a warning is logged.
        """

        # Choose the correct LGS object, either with physical or geometric
        # or geometric propagation.
        if self.lgsConfig.uplink:
            if  (self.lgsConfig.propagationMode=="phys" or
                    self.lgsConfig.propagationMode=="physical"):
                self.LGS = LGS.PhysicalLGS( self.simConfig, self.wfsConfig,
                                            self.lgsConfig, self.atmosConfig
                                            )
            else:
                self.LGS = LGS.GeometricLGS( self.simConfig, self.wfsConfig,
                                             self.lgsConfig, self.atmosConfig
                                             )

        else:
            self.LGS = None

        self.lgsLaunchPos = None
        self.elong = 0
        self.elongLayers = 0
        if self.wfsConfig.lgs:
            self.lgsLaunchPos = self.lgsConfig.launchPosition
            # LGS Elongation##############################
            if (self.wfsConfig.GSHeight!=0 and
                    self.lgsConfig.elongationDepth!=0):
                self.elong = self.lgsConfig.elongationDepth
                self.elongLayers = self.lgsConfig.elongationLayers

                #Get Heights of elong layers
                self.elongHeights = numpy.linspace(
                    self.wfsConfig.GSHeight-self.elong/2.,
                    self.wfsConfig.GSHeight+self.elong/2.,
                    self.elongLayers
                    )

                #Calculate the zernikes to add
                self.elongZs = aoSimLib.zernikeArray([2,3,4], self.simConfig.pupilSize)

                #Calculate the radii of the metapupii at for different elong
                #Layer heights
                #Also calculate the required phase addition for each layer
                self.elongRadii = {}
                self.elongPos = {}
                self.elongPhaseAdditions = numpy.zeros(
                    (self.elongLayers, self.simConfig.simSize,
                    self.simConfig.simSize))
                for i in xrange(self.elongLayers):
                    self.elongRadii[i] = self.findMetaPupilSize(
                                                float(self.elongHeights[i]))
                    self.elongPhaseAdditions[i] = self.calcElongPhaseAddition(i)
                    self.elongPos[i] = self.calcElongPos(i)

            #If GS at infinity cant do elongation
            elif (self.wfsConfig.GSHeight==0 and
                    self.lgsConfig.elongationDepth!=0):
                logger.warning("Not able to implement LGS Elongation as GS at infinity")

    def calcTiltCorrect(self):
        pass

    def getStatic(self):
        self.staticData = None

    def findMetaPupilSize(self, GSHeight):
        '''
        Evaluates the sizes of the effective metePupils
        at each screen height if an GS of finite height is used.

        Parameters:
            GSHeight (float): The height of the GS in metres

        Returns:
            dict : A dictionary containing the radii of a meta-pupil at each screen height
        '''

        radii={}

        for i in xrange(self.atmosConfig.scrnNo):
            #Find radius of metaPupil geometrically (fraction of pupil at
            # Ground Layer)
            radius = (self.simConfig.pupilSize/2.) * (
                    1-(float(self.atmosConfig.scrnHeights[i])/GSHeight))
            radii[i]= radius

            #If scrn is above LGS, radius is 0
            if self.atmosConfig.scrnHeights[i]>=GSHeight:
                radii[i]=0

        return radii


    def calcElongPhaseAddition(self, elongLayer):
        """
        Calculates the phase required to emulate layers on an elongated source

        For each 'elongation layer' a phase addition is calculated which
        accounts for the difference in height from the nominal GS height where
        the WFS is focussed, and accounts for the tilt seen if the LGS is
        launched off-axis.

        Parameters:
            elongLayer (int): The number of the elongation layer

        Returns:
            ndarray: The phase addition required for that layer.
        """

        #Calculate the path difference between the central GS height and the
        #elongation "layer"
        #Define these to make it easier
        h = self.elongHeights[elongLayer]
        dh = h - self.wfsConfig.GSHeight
        H = self.lgsConfig.height
        d = numpy.array(self.lgsLaunchPos).astype('float32') * self.telDiam/2.
        D = self.telDiam
        theta = (d.astype("float")/H) - self.wfsConfig.GSPosition

        #for the focus terms....
        focalPathDiff = (2*numpy.pi/self.wfsConfig.wavelength) * ( (
            ( (self.telDiam/2.)**2 + (h**2) )**0.5\
          - ( (self.telDiam/2.)**2 + (H)**2 )**0.5 ) - dh )

        #For tilt terms.....
        tiltPathDiff = (2*numpy.pi/self.wfsConfig.wavelength) * (
            numpy.sqrt( (dh+H)**2. + ( (dh+H)*theta-d-D/2.)**2 )
            + numpy.sqrt( H**2 + (D/2. - d + H*theta)**2 )
            - numpy.sqrt( H**2 + (H*theta - d - D/2.)**2)
            - numpy.sqrt( (dh+H)**2 + (D/2. - d + (dh+H)*theta )**2 )    )


        phaseAddition = numpy.zeros(
                (  self.simConfig.pupilSize, self.simConfig.pupilSize) )

        phaseAddition +=( (self.elongZs[2]/self.elongZs[2].max())
                             * focalPathDiff )
        #X,Y tilt
        phaseAddition += ( (self.elongZs[0]/self.elongZs[0].max())
                            *tiltPathDiff[0] )
        phaseAddition += ( (self.elongZs[1]/self.elongZs[1].max())
                            *tiltPathDiff[1])

        pad = ((self.simConfig.simPad,)*2, (self.simConfig.simPad,)*2)
        phaseAddition = numpy.pad(phaseAddition, pad, mode="constant")

        return phaseAddition

    def calcElongPos(self, elongLayer):
        """
        Calculates the difference in GS position for each elongation layer
        only makes a difference if LGS launched off-axis

        Parameters:
            elongLayer (int): which elongation layer

        Returns:
            float: The effect position of that layer GS
        """

        h = self.elongHeights[elongLayer]       #height of elonglayer
        dh = h-self.wfsConfig.GSHeight          #delta height from GS Height
        H = self.wfsConfig.GSHeight               #Height of GS

        #Position of launch in m
        xl = numpy.array(self.lgsLaunchPos) * self.telDiam/2.

        #GS Pos in radians
        GSPos=numpy.array(self.wfsConfig.GSPosition)*numpy.pi/(3600.0*180.0)

        #difference in angular Pos for that height layer in rads
        theta_n = GSPos - ((dh*xl)/ (H*(H+dh)))

        return theta_n

#############################################################

#############################################################
#Phase stacking routines for a WFS frame

    def getMetaPupilPos(self, height, GSPos=None):
        '''
        Finds the centre of a metapupil at a given height,
        when offset by a given angle in arsecs, in metres from the ()

        Arguments:
            height (float): Height of the layer in metres
            GSPos (tuple, optional):  The angular position of the GS in radians.
                                    If not set, will use the WFS position

        Returns:
            ndarray: The position of the centre of the metapupil in metres
        '''
        #if no GSPos given, use system pos and convert into radians
        if not numpy.any(GSPos):
            GSPos = (   numpy.array(self.wfsConfig.GSPosition)
                        *numpy.pi/(3600.0*180.0) )

        #Position of centre of GS metapupil off axis at required height
        GSCent = (numpy.tan(GSPos) * height)

        return GSCent

    def getMetaPupilPhase(  self, scrn, height, radius=None, simSize=None,
                            GSPos=None):
        '''
        Returns the phase across a metaPupil at some height and angular
        offset in arcsec. Interpolates phase to size of the pupil if cone
        effect is required

        Parameters:
            scrn (ndarray): An array representing the phase screen
            height (float): Height of the phase screen
            radius (float, optional): Radius of the meta-pupil. If not set, will use system pupil size.
            simSize (ndarray, optional): Size of screen to return. If not set, will use system pupil size.
            GSPos (tuple, optional): Angular position of guide star. If not set will use system position.

        Return:
            ndarray: The meta pupil at the specified height
        '''

        #If no size of metapupil given, use system pupil size
        if not simSize:
            simSize = self.simConfig.simSize

        #If the radius is 0, then 0 phase is returned
        if radius==0:
            return numpy.zeros((simSize, simSize))


        GSCent = self.getMetaPupilPos(height, GSPos) * self.simConfig.pxlScale

        logger.debug("GSCent {}".format(GSCent))
        scrnX, scrnY = scrn.shape
        #If the GS is not at infinity, take into account cone effect
        if self.wfsConfig.GSHeight!=0:
            fact = float(2*radius)/self.simConfig.pupilSize
        else:
            fact=1

        x1 = scrnX/2. + GSCent[0] - fact*simSize/2.0
        x2 = scrnX/2. + GSCent[0] + fact*simSize/2.0
        y1 = scrnY/2. + GSCent[1] - fact*simSize/2.0
        y2 = scrnY/2. + GSCent[1] + fact*simSize/2.0

        logger.debug("WFS Scrn Coords - ({0}:{1}, {2}:{3})".format(
                x1,x2,y1,y2))

        if ( x1 < 0 or x2 > scrnX or y1 < 0 or y2 > scrnY):
            raise ValueError(
                    "GS separation requires larger screen size. \nheight: {3}, GSCent: {0}, scrnSize: {1}, simSize: {2}".format(
                            GSCent, scrn.shape, simSize, height) )


        if (x1.is_integer() and x2.is_integer()
                and y1.is_integer() and y2.is_integer()):
            #Old, simple integer based solution
            self.metaPupil= scrn[ x1:x2, y1:y2]
        else:
            #If points are float, must interpolate. -1 as linspace goes to number
            xCoords = numpy.linspace(x1, x2-1, simSize)
            yCoords = numpy.linspace(y1, y2-1, simSize)
<<<<<<< HEAD
            #interpObj = interp2d(
            #       self.scrnCoords, self.scrnCoords, scrn, copy=False)
            #self.metaPupil = interpObj(xCoords, yCoords)
            aoSimLib.linterp2d_numba(
                    scrn, xCoords, yCoords, self.metaPupil, 
                    threads = self.simConfig.procs)
        
        return self.metaPupil
=======
            interpObj = interp2d(
                    self.scrnCoords, self.scrnCoords, scrn, copy=False)
            metaPupil = interpObj(xCoords, yCoords)

        return metaPupil
>>>>>>> 704978f5

    def makePhaseGeo(self, radii=None, GSPos=None):
        '''
        Creates the total phase on a wavefront sensor which
        is offset by a given angle

        Parameters
            radii (dict, optional): Radii of each meta pupil of each screen height in pixels. If not given uses pupil radius.
            GSPos (dict, optional): Position of GS in pixels. If not given uses GS position
        '''

        for i in self.scrns:
            logger.debug("Layer: {}".format(i))
            if radii:
                phase = self.getMetaPupilPhase(
                            self.scrns[i], self.atmosConfig.scrnHeights[i],
                            radius=radii[i], GSPos=GSPos)
            else:
                phase = self.getMetaPupilPhase(
                            self.scrns[i], self.atmosConfig.scrnHeights[i],
                            GSPos=GSPos)

            self.wfsPhase += phase

        self.EField[:] = numpy.exp(1j*self.wfsPhase)


    def makePhasePhysical(self, radii=None, GSPos=None):
        '''
        Finds total WFS complex amplitude by propagating light down
        phase scrns

        Parameters
            radii (dict, optional): Radii of each meta pupil of each screen height in pixels. If not given uses pupil radius.
            GSPos (dict, optional): Position of GS in pixels. If not given uses GS position.
        '''

        scrnNo = len(self.scrns)-1  #Number of layers (0 indexed)
        ht = self.atmosConfig.scrnHeights[scrnNo] #Height of highest layer
        delta = (self.simConfig.pxlScale)**-1. #Grid spacing for propagation

        #Get initial Phase for highest scrn and turn to efield
        if radii:
            phase1 = self.getMetaPupilPhase(
                        self.scrns[scrnNo], ht, radius=radii[scrnNo],
                        GSPos=GSPos)
                        #pupilSize=2*self.simConfig.pupilSize, GSPos=GSPos )
        else:
            phase1 = self.getMetaPupilPhase(self.scrns[scrnNo], ht,
                        GSPos=GSPos)
                        #pupilSize=2*self.simConfig.pupilSize, GSPos=GSPos)

        self.EField[:] = numpy.exp(1j*phase1)
        #Loop through remaining scrns in reverse order - update ht accordingly
        for i in range(scrnNo)[::-1]:
            #Get propagation distance for this layer
            z = ht - self.atmosConfig.scrnHeights[i]
            ht -= z
            #Do ASP for last layer to next
            self.EField[:] = angularSpectrum(
                        self.EField, self.wfsConfig.wavelength,
                        delta, delta, z )

            # Get phase for this layer
            if radii:
                phase = self.getMetaPupilPhase(
                            self.scrns[i], self.atmosConfig.scrnHeights[i],
                            radius=radii[i], GSPos=GSPos)
                            # pupilSize=2*self.simConfig.pupilSize)
            else:
                phase = self.getMetaPupilPhase(
                            self.scrns[i], self.atmosConfig.scrnHeights[i],
                            #pupilSize=2*self.simConfig.pupilSize,
                            GSPos=GSPos)

            #Add add phase from this layer
            self.EField *= numpy.exp(1j*phase)

        #If not already at ground, propagate the rest of the way.
        if self.atmosConfig.scrnHeights[0]!=0:
            self.EField[:] = angularSpectrum(
                    self.EField, self.wfsConfig.wavelength,
                    delta, delta, ht
                    )

        # Multiply EField by aperture
        # self.EField[:] *= self.mask
        # self.EField[:] = self.physEField[
        #                    self.simConfig.pupilSize/2.:
        #                    3*self.simConfig.pupilSize/2.,
        #                    self.simConfig.pupilSize/2.:
        #                    3*self.simConfig.pupilSize/2.] * self.mask

######################################################

    def readNoise(self, dPlaneArray):
        dPlaneArray += numpy.random.normal((self.maxFlux/self.wfsConfig.SNR),
        0.1*self.maxFlux/self.wfsConfig.SNR, dPlaneArray.shape).clip(0,self.maxFlux).astype(self.dPlaneType)

    def photonNoise(self):
        pass

    def iMatFrame(self, phs):
        '''
        Runs an iMat frame - essentially gives slopes for given "phs" so
        useful for other stuff too!

        Parameters:
            phs (ndarray):  The phase to apply to the WFS. Should be of shape
                            (simConfig.simSize, simConfig.simSize)
        Returns:
            ndarray: A 1-d array of WFS measurements
        '''
        self.iMat=True
        #Set "removeTT" to false while we take an iMat
        removeTT = self.wfsConfig.removeTT
        self.wfsConfig.removeTT=False

        self.zeroData()
        self.EField[:] =  numpy.exp(1j*phs)#*self.r0Scale)
        self.calcFocalPlane()
        self.makeDetectorPlane()
        self.calculateSlopes()

        self.wfsConfig.removeTT = removeTT
        self.iMat=False

        return self.slopes

    def zeroPhaseData(self):
        self.EField[:] = 0
        self.wfsPhase[:] = 0


    def frame(self, scrns, correction=None, read=True, iMatFrame=False):
        '''
        Runs one WFS frame

        Runs a single frame of the WFS with a given set of phase screens and
        some optional correction. If elongation is set, will run the phase
        calculating and focal plane making methods multiple times for a few
        different heights of LGS, then sum these onto a ``wfsDetectorPlane``.

        Parameters:
            scrns (list): A list or dict containing the phase screens
            correction (ndarray, optional): The correction term to take from the phase screens before the WFS is run.
            read (bool, optional): Should the WFS be read out? if False, then WFS image is calculated but slopes not calculated. defaults to True.
            iMatFrame (bool, optional): If True, will assume an interaction matrix is being measured. Turns off some AO loop features before running

        Returns:
            ndarray: WFS Measurements
        '''

       #If iMatFrame, turn off unwanted effects
        if iMatFrame:
            self.iMat = True
            removeTT = self.wfsConfig.removeTT
            self.wfsConfig.removeTT = False
            if self.wfsConfig.lgs:
                elong = self.elong
            self.elong = 0


        #If scrns is not dict or list, assume array and put in list
        t = type(scrns)
        if t!=dict and t!=list:
            scrns = [scrns]

        self.zeroData(detector=read, inter=False)
        self.scrns = {}
        #Scale phase to WFS wvl
        for i in xrange(len(scrns)):
            self.scrns[i] = scrns[i].copy()*self.r0Scale


        #If LGS elongation simulated
        if self.wfsConfig.lgs and self.elong!=0:
            for i in xrange(self.elongLayers):
                self.zeroPhaseData()

                self.makePhase(self.elongRadii[i], self.elongPos[i])
                self.uncorrectedPhase = self.wfsPhase.copy()
                self.EField *= numpy.exp(1j*self.elongPhaseAdditions[i])
                if numpy.any(correction):
                    self.EField *= numpy.exp(-1j*correction*self.r0Scale)
                self.calcFocalPlane(intensity=self.lgsConfig.naProfile[i])

        #If no elongation
        else:
            #If imate frame, dont want to make it off-axis
            if iMatFrame:
                try:
                    self.EField[:] = numpy.exp(1j*scrns[0])
                except ValueError:
                    raise ValueError("If iMat Frame, scrn must be ``simSize``")
            else:
                self.makePhase(self.radii)

            self.uncorrectedPhase = self.wfsPhase.copy()
            if numpy.any(correction):
                self.EField *= numpy.exp(-1j*correction*self.r0Scale)
            self.calcFocalPlane()

<<<<<<< HEAD

=======
>>>>>>> 704978f5
        if read:
            self.makeDetectorPlane()
            self.calculateSlopes()
            self.zeroData(detector=False)

        #Turn back on stuff disabled for iMat
        if iMatFrame:
            self.iMat=False
            self.wfsConfig.removeTT = removeTT
            if self.wfsConfig.lgs:
                self.elong = elong

        # Check that slopes aint `nan`s. Set to 0 if so
        if numpy.any(numpy.isnan(self.slopes)):
            self.slopes[:] = 0

        return self.slopes

    def photoNoise(self):
        pass

    def calcFocalPlane(self):
        pass

    def makeDetectorPlane(self):
        pass

    def LGSUplink(self):
        pass

    def calculateSlopes(self):
        self.slopes = self.EField

    def zeroData(self, detector=True, inter=True):
        self.zeroPhaseData()

#   _____ _   _
#  /  ___| | | |
#  \ `--.| |_| |
#   `--. \  _  |
#  /\__/ / | | |
#  \____/\_| |_/
class ShackHartmann(WFS):
    """Class to simulate a Shack-Hartmann WFS"""


    def calcInitParams(self):
        """
        Calculate some parameters to be used during initialisation
        """
        super(ShackHartmann, self).calcInitParams()

        self.subapFOVrad = self.wfsConfig.subapFOV * numpy.pi / (180. * 3600)
        self.subapDiam = self.telDiam/self.wfsConfig.nxSubaps

        #spacing between subaps in pupil Plane (size "pupilSize")
        self.PPSpacing = float(self.simConfig.pupilSize)/self.wfsConfig.nxSubaps

        #Spacing on the "FOV Plane" - the number of elements required
        #for the correct subap FOV (from way FFT "phase" to "image" works)
        self.subapFOVSpacing = numpy.round(self.subapDiam
                                * self.subapFOVrad/ self.wfsConfig.wavelength)

        #make twice as big to double subap FOV
        if self.wfsConfig.subapFieldStop==True:
            self.SUBAP_OVERSIZE = 1
        else:
            self.SUBAP_OVERSIZE = 2

        self.detectorPxls = self.wfsConfig.pxlsPerSubap*self.wfsConfig.nxSubaps
        self.subapFOVSpacing *= self.SUBAP_OVERSIZE
        self.wfsConfig.pxlsPerSubap2 = (self.SUBAP_OVERSIZE
                                            *self.wfsConfig.pxlsPerSubap)

        self.scaledEFieldSize =int(round(
                self.wfsConfig.nxSubaps*self.subapFOVSpacing*
                (float(self.simConfig.simSize)/self.simConfig.pupilSize)
                ))

        #Calculate the subaps which are actually seen behind the pupil mask
        self.findActiveSubaps()

        # For correlation centroider, open reference image.
        if self.wfsConfig.centMethod=="correlation":
            rawRef = fits.open("./conf/correlationRef/"+self.wfsConfig.referenceImage)[0].data
            self.wfsConfig.referenceImage = numpy.zeros((self.activeSubaps,
                    self.wfsConfig.pxlsPerSubap, self.wfsConfig.pxlsPerSubap))
            for i in range(self.activeSubaps):
                self.wfsConfig.referenceImage[i] = rawRef[
                        self.detectorSubapCoords[i, 0]:
                        self.detectorSubapCoords[i, 0]+self.wfsConfig.pxlsPerSubap,
                        self.detectorSubapCoords[i, 1]:
                        self.detectorSubapCoords[i, 1]+self.wfsConfig.pxlsPerSubap]


    def findActiveSubaps(self):
        '''
        Finds the subapertures which are not empty space
        determined if mean of subap coords of the mask is above threshold.

        '''

        mask = self.mask[
                self.simConfig.simPad : -self.simConfig.simPad,
                self.simConfig.simPad : -self.simConfig.simPad
                ]
        self.subapCoords = aoSimLib.findActiveSubaps(
                self.wfsConfig.nxSubaps, mask,
                self.wfsConfig.subapThreshold)
        self.activeSubaps = self.subapCoords.shape[0]
        self.detectorSubapCoords = numpy.round(
                self.subapCoords*(
                        self.detectorPxls/float(self.simConfig.pupilSize) ) )

        #Find the mask to apply to the scaled EField
        self.scaledMask = numpy.round(aoSimLib.zoom(
                    self.mask, self.scaledEFieldSize))


    def initFFTs(self):
        """
        Initialise the FFT Objects required for running the WFS

        Initialised various FFT objects which are used through the WFS,
        these include FFTs to calculate focal planes, and to convolve LGS
        PSFs with the focal planes
        """

        #Calculate the FFT padding to use
        self.subapFFTPadding = self.wfsConfig.pxlsPerSubap2 * self.wfsConfig.fftOversamp
        if self.subapFFTPadding < self.subapFOVSpacing:
            while self.subapFFTPadding<self.subapFOVSpacing:
                self.wfsConfig.fftOversamp+=1
                self.subapFFTPadding\
                        =self.wfsConfig.pxlsPerSubap2*self.wfsConfig.fftOversamp

            logger.warning("requested WFS FFT Padding less than FOV size... Setting oversampling to: %d"%self.wfsConfig.fftOversamp)

        #Init the FFT to the focal plane
        self.FFT = AOFFT.FFT(
                inputSize=(
                self.activeSubaps, self.subapFFTPadding, self.subapFFTPadding),
                axes=(-2,-1), mode="pyfftw",dtype=CDTYPE,
                THREADS=self.wfsConfig.fftwThreads,
                fftw_FLAGS=(self.wfsConfig.fftwFlag,"FFTW_DESTROY_INPUT"))

        #If LGS uplink, init FFTs to conovolve LGS PSF and WFS PSF(s)
        #This works even if no lgsConfig.uplink as ``and`` short circuits
        if self.lgsConfig and self.lgsConfig.uplink:
            self.iFFT = AOFFT.FFT(
                    inputSize = (self.activeSubaps,
                                        self.subapFFTPadding,
                                        self.subapFFTPadding),
                    axes=(-2,-1), mode="pyfftw",dtype=CDTYPE,
                    THREADS=self.wfsConfig.fftwThreads,
                    fftw_FLAGS=(self.wfsConfig.fftwFlag,"FFTW_DESTROY_INPUT")
                    )

            self.lgs_iFFT = AOFFT.FFT(
                    inputSize = (self.subapFFTPadding,
                                self.subapFFTPadding),
                    axes=(0,1), mode="pyfftw",dtype=CDTYPE,
                    THREADS=self.wfsConfig.fftwThreads,
                    fftw_FLAGS=(self.wfsConfig.fftwFlag,"FFTW_DESTROY_INPUT")
                    )

    def allocDataArrays(self):
        """
        Allocate the data arrays the WFS will require

        Determines and allocates the various arrays the WFS will require to
        avoid having to re-alloc memory during the running of the WFS and
        keep it fast.
        """

        super(ShackHartmann,self).allocDataArrays()

        self.subapArrays=numpy.zeros((self.activeSubaps,
                                      self.subapFOVSpacing,
                                      self.subapFOVSpacing),
                                     dtype=CDTYPE)
        self.binnedFPSubapArrays = numpy.zeros( (self.activeSubaps,
                                                self.wfsConfig.pxlsPerSubap2,
                                                self.wfsConfig.pxlsPerSubap2),
                                                dtype=DTYPE)
        self.FPSubapArrays = numpy.zeros((self.activeSubaps,
                                          self.subapFFTPadding,
                                          self.subapFFTPadding),dtype=DTYPE)

        #First make wfs detector array - only needs to be of uints,
        #Find which kind to save memory
        if (self.wfsConfig.bitDepth==8 or
                self.wfsConfig.bitDepth==16 or
                self.wfsConfig.bitDepth==32):
            self.dPlaneType = eval("numpy.uint%d"%self.wfsConfig.bitDepth)
        else:
            self.dPlaneType = numpy.uint32
        self.maxFlux = 0.7 * 2**self.wfsConfig.bitDepth -1
        self.wfsDetectorPlane = numpy.zeros( (  self.detectorPxls,
                                                self.detectorPxls   ),
                                                dtype = self.dPlaneType )
        #Array used when centroiding subaps
        self.centSubapArrays = numpy.zeros( (self.activeSubaps,
              self.wfsConfig.pxlsPerSubap, self.wfsConfig.pxlsPerSubap) )

        self.slopes = numpy.zeros( 2*self.activeSubaps )

<<<<<<< HEAD
        self.scaledEField = numpy.zeros((self.scaledEFieldSize,)*2, dtype=CDTYPE)
    
=======
>>>>>>> 704978f5
    def initLGS(self):
        super(ShackHartmann, self).initLGS()
        #Tell the LGS a bit about the WFS
        #(TODO-get rid of this and put into LGS object init)
        print("Run INITLGS")
        if self.LGS:
            self.LGS.setWFSParams(
                    self.SUBAP_OVERSIZE*self.subapFOVrad,
                    self.wfsConfig.fftOversamp, self.subapFFTPadding)


    def calcTiltCorrect(self):
        """
        Calculates the required tilt to add to avoid the PSF being centred on
        only 1 pixel
        """
        if not self.wfsConfig.pxlsPerSubap%2:
            #If pxlsPerSubap is even
            #Angle we need to correct for half a pixel
            theta = self.SUBAP_OVERSIZE*self.subapFOVrad/ (
                    2*self.subapFFTPadding)

            #Magnitude of tilt required to get that angle
            A = theta*self.subapDiam/(2*self.wfsConfig.wavelength)*2*numpy.pi

            #Create tilt arrays and apply magnitude
            coords = numpy.linspace(-1,1,self.subapFOVSpacing)
            X,Y = numpy.meshgrid(coords,coords)

            self.tiltFix = -1*A*(X+Y)

        else:
            self.tiltFix = numpy.zeros( (self.subapFOVSpacing,)*2)

    def oneSubap(self, phs):
        '''
        Processes one subaperture only, with given phase
        '''
        EField = numpy.exp(1j*phs)
        FP = numpy.abs(numpy.fft.fftshift(
            numpy.fft.fft2(EField * numpy.exp(1j*self.XTilt),
                s=(self.subapFFTPadding,self.subapFFTPadding))))**2

        FPDetector = aoSimLib.binImgs(FP,self.wfsConfig.fftOversamp)

        slope = aoSimLib.simpleCentroid(FPDetector,
                    self.wfsConfig.centThreshold)
        slope -= self.wfsConfig.pxlsPerSubap2/2.
        return slope


    def getStatic(self):
        """
        Computes the static measurements, i.e., slopes with flat wavefront
        """

        self.staticData = None

        #Make flat wavefront, and run through WFS in iMat mode to turn off features
        phs = numpy.zeros([self.simConfig.simSize]*2).astype(DTYPE)
        self.staticData = self.frame(
                phs, iMatFrame=True).copy().reshape(2,self.activeSubaps)
#######################################################################


    def zeroData(self, detector=True, inter=True):
        """
        Sets data structures in WFS to zero.

        Parameters:
            detector (bool, optional): Zero the detector? default:True
            inter (bool, optional): Zero intermediate arrays? default: True
        """

        self.zeroPhaseData()

        if inter:
            self.FPSubapArrays[:] = 0

        if detector:
            self.wfsDetectorPlane[:] = 0

    def photonNoise(self):

        '''Photon Noise'''
        raise NotImplementedError

    def calcFocalPlane(self, intensity=1):
        '''
        Calculates the wfs focal plane, given the phase across the WFS
<<<<<<< HEAD

        Parameters:
            intensity (float): The relative intensity to multiply the focal plane by.
        '''
        # Scale phase (EField) to correct size for FOV (plus a bit with padding)
        # self.scaledEField = aoSimLib.zoom( 
        #       self.EField, self.scaledEFieldSize)*self.scaledMask
        aoSimLib.zoom_numba(
                self.EField, self.scaledEField, threads = self.simConfig.procs)
        self.scaledEField*=self.scaledMask

        # Now cut out only the eField across the pupilSize
        coord = round(int(((self.scaledEFieldSize/2.) 
=======
        '''

        #Scale phase (EField) to correct size for FOV (plus a bit with padding)
        self.scaledEField = aoSimLib.zoom(
                self.EField, self.scaledEFieldSize)*self.scaledMask

        #Now cut out only the eField across the pupilSize
        coord = round(int(((self.scaledEFieldSize/2.)
>>>>>>> 704978f5
                - (self.wfsConfig.nxSubaps*self.subapFOVSpacing)/2.)))
        self.pupilEField = self.scaledEField[coord:-coord, coord:-coord]

        # create an array of individual subap EFields
        for i in xrange(self.activeSubaps):
            x,y = numpy.round(self.subapCoords[i] *
                                     self.subapFOVSpacing/self.PPSpacing)
            self.subapArrays[i] = self.pupilEField[
                                    int(x):
                                    int(x+self.subapFOVSpacing) ,
                                    int(y):
                                    int(y+self.subapFOVSpacing)]

        # do the fft to all subaps at the same time
        # and convert into intensity
        self.FFT.inputData[:] = 0
        self.FFT.inputData[:,:int(round(self.subapFOVSpacing)),
                             :int(round(self.subapFOVSpacing))] \
                = self.subapArrays*numpy.exp(1j*(self.tiltFix))
     
        if intensity==1:
            self.FPSubapArrays += aoSimLib.absSquare(
                    AOFFT.ftShift2d(self.FFT()))
        else:
<<<<<<< HEAD
            self.FPSubapArrays += intensity*aoSimLib.absSquare(
                    AOFFT.ftShift2d(self.FFT()))
=======
            self.FPSubapArrays += intensity*numpy.abs(
                    AOFFT.ftShift2d(self.FFT()))**2
>>>>>>> 704978f5


    def makeDetectorPlane(self):
        '''
        if required, will convolve final psf with LGS psf, then bins
        psf down to detector size. Finally puts back into wfsFocalPlane Array
        in correct order.
        '''

        #If required, convolve with LGS PSF
        if self.wfsConfig.lgs and self.LGS and self.lgsConfig.uplink and self.iMat!=True:
            self.LGSUplink()

        #bins back down to correct size and then
        #fits them back in to a focal plane array
        self.binnedFPSubapArrays[:] = aoSimLib.binImgs(self.FPSubapArrays,
                                            self.wfsConfig.fftOversamp)

        self.binnedFPSubapArrays[:] = self.maxFlux* (self.binnedFPSubapArrays.T/
                                            self.binnedFPSubapArrays.max((1,2))
                                                                         ).T

        for i in xrange(self.activeSubaps):

            x,y=self.detectorSubapCoords[i]

            #Set default position to put arrays into (SUBAP_OVERSIZE FOV)
            x1 = int(round(
                    x+self.wfsConfig.pxlsPerSubap/2.
                    -self.wfsConfig.pxlsPerSubap2/2.))
            x2 = int(round(
                    x+self.wfsConfig.pxlsPerSubap/2.
                    +self.wfsConfig.pxlsPerSubap2/2.))
            y1 = int(round(
                    y+self.wfsConfig.pxlsPerSubap/2.
                    -self.wfsConfig.pxlsPerSubap2/2.))
            y2 = int(round(
                    y+self.wfsConfig.pxlsPerSubap/2.
                    +self.wfsConfig.pxlsPerSubap2/2.))

            #Set defualt size of input array (i.e. all of it)
            x1_fp = int(0)
            x2_fp = int(round(self.wfsConfig.pxlsPerSubap2))
            y1_fp = int(0)
            y2_fp = int(round(self.wfsConfig.pxlsPerSubap2))

            # If at the edge of the field, may only fit a fraction in
            if x == 0:
                x1 = 0
                x1_fp = int(round(
                        self.wfsConfig.pxlsPerSubap2/2.
                        -self.wfsConfig.pxlsPerSubap/2.))

            elif x == (self.detectorPxls-self.wfsConfig.pxlsPerSubap):
                x2 = int(round(self.detectorPxls))
                x2_fp = int(round(
                        self.wfsConfig.pxlsPerSubap2/2.
                        +self.wfsConfig.pxlsPerSubap/2.))

            if y == 0:
                y1 = 0
                y1_fp = int(round(
                        self.wfsConfig.pxlsPerSubap2/2.
                        -self.wfsConfig.pxlsPerSubap/2.))

            elif y == (self.detectorPxls-self.wfsConfig.pxlsPerSubap):
                y2 = int(self.detectorPxls)
                y2_fp = int(round(
                        self.wfsConfig.pxlsPerSubap2/2.
                        +self.wfsConfig.pxlsPerSubap/2.))

            self.wfsDetectorPlane[x1:x2, y1:y2] += (
                    self.binnedFPSubapArrays[i, x1_fp:x2_fp, y1_fp:y2_fp] )

        if self.wfsConfig.SNR:
            self.photonNoise()
            self.readNoise(self.wfsDetectorPlane)


    def LGSUplink(self):
        '''
        A method to deal with convolving the LGS PSF
        with the subap focal plane.
        '''

        self.LGS.LGSPSF(self.scrns)

        self.lgs_iFFT.inputData[:] = self.LGS.PSF
        self.iFFTLGSPSF = self.lgs_iFFT()

        self.iFFT.inputData[:] = self.FPSubapArrays
        self.iFFTFPSubapsArray = self.iFFT()

        # Do convolution
        self.iFFTFPSubapsArray *= self.iFFTLGSPSF

        # back to Focal Plane.
        self.FFT.inputData[:] = self.iFFTFPSubapsArray
        self.FPSubapArrays[:] = AOFFT.ftShift2d(self.FFT()).real

    def calculateSlopes(self):
        '''
        Calculates are returns the measured WFS slopes
        
        Chopes the ``wfsDetectorPlane`` into a vector of sub-apertures, 
        which are then fed into the chosen centroider. Any static offsets
        are subtracted, if requested the average tip-tilt can be removed,
        and finally, some noise can be added.

        Returns 
            ndarray: 1-D vector of WFS centroids
        '''

        # Sort out FP into subaps
        for i in xrange(self.activeSubaps):
            x, y = self.detectorSubapCoords[i]
            x = int(x)
            y = int(y)
<<<<<<< HEAD
            self.centSubapArrays[i] = self.wfsDetectorPlane[ 
                    x:x+self.wfsConfig.pxlsPerSubap,
                    y:y+self.wfsConfig.pxlsPerSubap ].astype(DTYPE)
=======
            self.centSubapArrays[i] = self.wfsDetectorPlane[x:x+self.wfsConfig.pxlsPerSubap,
                                                    y:y+self.wfsConfig.pxlsPerSubap ].astype(DTYPE)

        #if self.wfsConfig.pxlsPerSubap==2:
        #    slopes = aoSimLib.quadCell(self.centSubapArrays)

        #elif self.wfsConfig.centMethod=="brightestPxl":
        #    slopes = aoSimLib.brtPxlCentroid(
        #            self.centSubapArrays, (self.wfsConfig.centThreshold*
        #                        (self.wfsConfig.pxlsPerSubap**2))
        #                                    )

        #elif self.wfsConfig.centMethod=="correlation":
        #    slopes = aoSimLib.correlationCentriod(
        #            self.centSubapArrays, self.wfsConfig.centThreshold,
        #            self.wfsConfig.referenceImage)
        #
        #else:
        #    slopes = aoSimLib.simpleCentroid(
        #            self.centSubapArrays, self.wfsConfig.centThreshold
        #             )
        #apr: 19-04-15
>>>>>>> 704978f5

        #Eval the specified centroider, have to give all possible args
        #in case they're required.
        slopes = eval("centroiders."+self.wfsConfig.centMethod)(
                self.centSubapArrays,
                threshold=self.wfsConfig.centThreshold,
                ref=self.wfsConfig.referenceImage
                     )


        # shift slopes relative to subap centre and remove static offsets
        slopes -= self.wfsConfig.pxlsPerSubap/2.0

        if numpy.any(self.staticData):
            slopes -= self.staticData

        self.slopes[:] = slopes.reshape(self.activeSubaps*2)

        if self.wfsConfig.removeTT == True:
            self.slopes[:self.activeSubaps] -= self.slopes[:self.activeSubaps].mean()
            self.slopes[self.activeSubaps:] -= self.slopes[self.activeSubaps:].mean()

        if self.wfsConfig.angleEquivNoise and not self.iMat:
            pxlEquivNoise = (
                    self.wfsConfig.angleEquivNoise *
                    float(self.wfsConfig.pxlsPerSubap)
                    /self.wfsConfig.subapFOV )
            self.slopes += numpy.random.normal( 0, pxlEquivNoise,
                                                2*self.activeSubaps)

        return self.slopes


#  ______                          _     _
#  | ___ \                        (_)   | |
#  | |_/ /   _ _ __ __ _ _ __ ___  _  __| |
#  |  __/ | | | '__/ _` | '_ ` _ \| |/ _` |
#  | |  | |_| | | | (_| | | | | | | | (_| |
#  \_|   \__, |_|  \__,_|_| |_| |_|_|\__,_|
#         __/ |
#        |___/

class Pyramid(WFS):
    """
    *Experimental* Pyramid WFS.

    This is an early prototype for a Pyramid WFS. Currently, its at a very early stage. It doesn't oscillate, so performance aint too good at the minute.

    To use, set the wfs parameter ``type'' to ``Pyramid'' type is a list of length number of wfs.
    """
    # oversampling for the first FFT from EField to focus (4 seems ok...)
    FOV_OVERSAMP = 4

    def calcInitParams(self):
        super(Pyramid, self).calcInitParams()
        self.FOVrad = self.wfsConfig.subapFOV * numpy.pi / (180. * 3600)

        self.FOVPxlNo = numpy.round(self.telDiam *
                                    self.FOVrad/self.wfsConfig.wavelength)

        self.detectorPxls = 2*self.wfsConfig.pxlsPerSubap
        self.scaledMask = aoSimLib.zoom(self.mask, self.FOVPxlNo)

        self.activeSubaps = self.wfsConfig.pxlsPerSubap**2

        while (self.wfsConfig.pxlsPerSubap*self.wfsConfig.fftOversamp
                    < self.FOVPxlNo):
            self.wfsConfig.fftOversamp += 1

    def initFFTs(self):

        self.FFT = AOFFT.FFT(   [self.FOV_OVERSAMP*self.FOVPxlNo,]*2,
                                axes=(0,1), mode="pyfftw",
                                fftw_FLAGS=("FFTW_DESTROY_INPUT",
                                            self.wfsConfig.fftwFlag),
                                THREADS=self.wfsConfig.fftwThreads
                                )

        self.iFFTPadding = self.FOV_OVERSAMP*(self.wfsConfig.fftOversamp*
                                            self.wfsConfig.pxlsPerSubap)
        self.iFFT = AOFFT.FFT(
                    [4, self.iFFTPadding, self.iFFTPadding],
                    axes=(1,2), mode="pyfftw",
                    THREADS = self.wfsConfig.fftwThreads,
                    fftw_FLAGS=("FFTW_DESTROY_INPUT", self.wfsConfig.fftwFlag),
                    direction="BACKWARD"
                    )

    def allocDataArrays(self):

        super(Pyramid, self).allocDataArrays()
        # Allocate arrays
        # Find sizes of detector planes

        self.paddedDetectorPxls = (2*self.wfsConfig.pxlsPerSubap
                                    *self.wfsConfig.fftOversamp)
        self.paddedDetectorPlane = numpy.zeros([self.paddedDetectorPxls]*2,
                                                dtype=DTYPE)

        self.focalPlane = numpy.zeros( [self.FOV_OVERSAMP*self.FOVPxlNo,]*2,
                                        dtype=CDTYPE)

        self.quads = numpy.zeros(
                    (4,self.focalPlane.shape[0]/2.,self.focalPlane.shape[1]/2.),
                    dtype=CDTYPE)

        self.wfsDetectorPlane = numpy.zeros([self.detectorPxls]*2,
                                            dtype=DTYPE)

        self.slopes = numpy.zeros(2*self.activeSubaps)

    def zeroData(self, detector=True, inter=True):
        """
        Sets data structures in WFS to zero.

        Parameters:
            detector (bool, optional): Zero the detector? default:True
            inter (bool, optional): Zero intermediate arrays? default:True
        """

        self.zeroPhaseData()

        if inter:
            self.paddedDetectorPlane[:] = 0

        if detector:
            self.wfsDetectorPlane[:] = 0

    def calcFocalPlane(self):
        '''
        takes the calculated pupil phase, and uses FFT
        to transform to the focal plane, and scales for correct FOV.
        '''
        # Apply tilt fix and scale EField for correct FOV
        self.pupilEField = self.EField[
                self.simConfig.simPad:-self.simConfig.simPad,
                self.simConfig.simPad:-self.simConfig.simPad
                ]
        self.pupilEField *= numpy.exp(1j*self.tiltFix)
        self.scaledEField = aoSimLib.zoom(
                self.pupilEField, self.FOVPxlNo)*self.scaledMask

        # Go to the focus
        self.FFT.inputData[:] = 0
        self.FFT.inputData[ :self.FOVPxlNo,
                            :self.FOVPxlNo ] = self.scaledEField
        self.focalPlane[:] = AOFFT.ftShift2d( self.FFT() )

        #Cut focus into 4
        shapeX, shapeY = self.focalPlane.shape
        n=0
        for x in xrange(2):
            for y in xrange(2):
                self.quads[n] = self.focalPlane[x*shapeX/2 : (x+1)*shapeX/2,
                                                y*shapeX/2 : (y+1)*shapeX/2]
                n+=1

        #Propogate each quadrant back to the pupil plane
        self.iFFT.inputData[:] = 0
        self.iFFT.inputData[:,
                            :0.5*self.FOV_OVERSAMP*self.FOVPxlNo,
                            :0.5*self.FOV_OVERSAMP*self.FOVPxlNo] = self.quads
        self.pupilImages = aoSimLib.absSquare(AOFFT.ftShift2d(self.iFFT()))

        size = self.paddedDetectorPxls/2
        pSize = self.iFFTPadding/2.


        #add this onto the padded detector array
        for x in range(2):
            for y in range(2):
                self.paddedDetectorPlane[
                        x*size:(x+1)*size,
                        y*size:(y+1)*size] += self.pupilImages[
                                                2*x+y,
                                                pSize:pSize+size,
                                                pSize:pSize+size]

    def makeDetectorPlane(self):

        #Bin down to requried pixels
        self.wfsDetectorPlane[:] += aoSimLib.binImgs(
                        self.paddedDetectorPlane,
                        self.wfsConfig.fftOversamp
                        )

    def calculateSlopes(self):

        xDiff = (self.wfsDetectorPlane[ :self.wfsConfig.pxlsPerSubap,:]-
                    self.wfsDetectorPlane[  self.wfsConfig.pxlsPerSubap:,:])
        xSlopes = (xDiff[:,:self.wfsConfig.pxlsPerSubap]
                    +xDiff[:,self.wfsConfig.pxlsPerSubap:])

        yDiff = (self.wfsDetectorPlane[:, :self.wfsConfig.pxlsPerSubap]-
                    self.wfsDetectorPlane[:, self.wfsConfig.pxlsPerSubap:])
        ySlopes = (yDiff[:self.wfsConfig.pxlsPerSubap, :]
                    +yDiff[self.wfsConfig.pxlsPerSubap:, :])


        self.slopes[:] = numpy.append(xSlopes.flatten(), ySlopes.flatten())

    #Tilt optimisation
    ################################
    def calcTiltCorrect(self):
        """
        Calculates the required tilt to add to avoid the PSF being centred on
        only 1 pixel
        """
        if not self.wfsConfig.pxlsPerSubap%2:
            #Angle we need to correct
            theta = self.FOVrad/ (2*self.FOV_OVERSAMP*self.FOVPxlNo)

            A = theta*self.telDiam/(2*self.wfsConfig.wavelength)*2*numpy.pi

            coords = numpy.linspace(-1,1,self.simConfig.pupilSize)
            X,Y = numpy.meshgrid(coords,coords)

            self.tiltFix = -1*A*(X+Y)

        else:
            self.tiltFix = numpy.zeros((self.simConfig.pupilSize,)*2)<|MERGE_RESOLUTION|>--- conflicted
+++ resolved
@@ -200,7 +200,7 @@
 
         self.wfsPhase = numpy.zeros([self.simConfig.simSize]*2, dtype=DTYPE)
         self.EField = numpy.zeros([self.simConfig.simSize]*2, dtype=CDTYPE)
-        self.metaPupil = numpy.zeros( 
+        self.metaPupil = numpy.zeros(
                 (self.simConfig.simSize, self.simConfig.simSize))
 
     def initLGS(self):
@@ -473,22 +473,15 @@
             #If points are float, must interpolate. -1 as linspace goes to number
             xCoords = numpy.linspace(x1, x2-1, simSize)
             yCoords = numpy.linspace(y1, y2-1, simSize)
-<<<<<<< HEAD
             #interpObj = interp2d(
             #       self.scrnCoords, self.scrnCoords, scrn, copy=False)
             #self.metaPupil = interpObj(xCoords, yCoords)
             aoSimLib.linterp2d_numba(
-                    scrn, xCoords, yCoords, self.metaPupil, 
+                    scrn, xCoords, yCoords, self.metaPupil,
                     threads = self.simConfig.procs)
-        
+
         return self.metaPupil
-=======
-            interpObj = interp2d(
-                    self.scrnCoords, self.scrnCoords, scrn, copy=False)
-            metaPupil = interpObj(xCoords, yCoords)
-
-        return metaPupil
->>>>>>> 704978f5
+
 
     def makePhaseGeo(self, radii=None, GSPos=None):
         '''
@@ -692,10 +685,6 @@
                 self.EField *= numpy.exp(-1j*correction*self.r0Scale)
             self.calcFocalPlane()
 
-<<<<<<< HEAD
-
-=======
->>>>>>> 704978f5
         if read:
             self.makeDetectorPlane()
             self.calculateSlopes()
@@ -903,21 +892,7 @@
 
         self.slopes = numpy.zeros( 2*self.activeSubaps )
 
-<<<<<<< HEAD
         self.scaledEField = numpy.zeros((self.scaledEFieldSize,)*2, dtype=CDTYPE)
-    
-=======
->>>>>>> 704978f5
-    def initLGS(self):
-        super(ShackHartmann, self).initLGS()
-        #Tell the LGS a bit about the WFS
-        #(TODO-get rid of this and put into LGS object init)
-        print("Run INITLGS")
-        if self.LGS:
-            self.LGS.setWFSParams(
-                    self.SUBAP_OVERSIZE*self.subapFOVrad,
-                    self.wfsConfig.fftOversamp, self.subapFFTPadding)
-
 
     def calcTiltCorrect(self):
         """
@@ -995,33 +970,24 @@
         '''Photon Noise'''
         raise NotImplementedError
 
+
     def calcFocalPlane(self, intensity=1):
         '''
         Calculates the wfs focal plane, given the phase across the WFS
-<<<<<<< HEAD
 
         Parameters:
             intensity (float): The relative intensity to multiply the focal plane by.
         '''
         # Scale phase (EField) to correct size for FOV (plus a bit with padding)
-        # self.scaledEField = aoSimLib.zoom( 
+        # self.scaledEField = aoSimLib.zoom(
         #       self.EField, self.scaledEFieldSize)*self.scaledMask
         aoSimLib.zoom_numba(
                 self.EField, self.scaledEField, threads = self.simConfig.procs)
         self.scaledEField*=self.scaledMask
 
         # Now cut out only the eField across the pupilSize
-        coord = round(int(((self.scaledEFieldSize/2.) 
-=======
-        '''
-
-        #Scale phase (EField) to correct size for FOV (plus a bit with padding)
-        self.scaledEField = aoSimLib.zoom(
-                self.EField, self.scaledEFieldSize)*self.scaledMask
-
-        #Now cut out only the eField across the pupilSize
         coord = round(int(((self.scaledEFieldSize/2.)
->>>>>>> 704978f5
+
                 - (self.wfsConfig.nxSubaps*self.subapFOVSpacing)/2.)))
         self.pupilEField = self.scaledEField[coord:-coord, coord:-coord]
 
@@ -1041,19 +1007,13 @@
         self.FFT.inputData[:,:int(round(self.subapFOVSpacing)),
                              :int(round(self.subapFOVSpacing))] \
                 = self.subapArrays*numpy.exp(1j*(self.tiltFix))
-     
+
         if intensity==1:
             self.FPSubapArrays += aoSimLib.absSquare(
                     AOFFT.ftShift2d(self.FFT()))
         else:
-<<<<<<< HEAD
             self.FPSubapArrays += intensity*aoSimLib.absSquare(
                     AOFFT.ftShift2d(self.FFT()))
-=======
-            self.FPSubapArrays += intensity*numpy.abs(
-                    AOFFT.ftShift2d(self.FFT()))**2
->>>>>>> 704978f5
-
 
     def makeDetectorPlane(self):
         '''
@@ -1156,13 +1116,13 @@
     def calculateSlopes(self):
         '''
         Calculates are returns the measured WFS slopes
-        
-        Chopes the ``wfsDetectorPlane`` into a vector of sub-apertures, 
+
+        Chopes the ``wfsDetectorPlane`` into a vector of sub-apertures,
         which are then fed into the chosen centroider. Any static offsets
         are subtracted, if requested the average tip-tilt can be removed,
         and finally, some noise can be added.
 
-        Returns 
+        Returns
             ndarray: 1-D vector of WFS centroids
         '''
 
@@ -1171,34 +1131,9 @@
             x, y = self.detectorSubapCoords[i]
             x = int(x)
             y = int(y)
-<<<<<<< HEAD
-            self.centSubapArrays[i] = self.wfsDetectorPlane[ 
+            self.centSubapArrays[i] = self.wfsDetectorPlane[
                     x:x+self.wfsConfig.pxlsPerSubap,
                     y:y+self.wfsConfig.pxlsPerSubap ].astype(DTYPE)
-=======
-            self.centSubapArrays[i] = self.wfsDetectorPlane[x:x+self.wfsConfig.pxlsPerSubap,
-                                                    y:y+self.wfsConfig.pxlsPerSubap ].astype(DTYPE)
-
-        #if self.wfsConfig.pxlsPerSubap==2:
-        #    slopes = aoSimLib.quadCell(self.centSubapArrays)
-
-        #elif self.wfsConfig.centMethod=="brightestPxl":
-        #    slopes = aoSimLib.brtPxlCentroid(
-        #            self.centSubapArrays, (self.wfsConfig.centThreshold*
-        #                        (self.wfsConfig.pxlsPerSubap**2))
-        #                                    )
-
-        #elif self.wfsConfig.centMethod=="correlation":
-        #    slopes = aoSimLib.correlationCentriod(
-        #            self.centSubapArrays, self.wfsConfig.centThreshold,
-        #            self.wfsConfig.referenceImage)
-        #
-        #else:
-        #    slopes = aoSimLib.simpleCentroid(
-        #            self.centSubapArrays, self.wfsConfig.centThreshold
-        #             )
-        #apr: 19-04-15
->>>>>>> 704978f5
 
         #Eval the specified centroider, have to give all possible args
         #in case they're required.
