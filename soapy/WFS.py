#Copyright Durham University and Andrew Reeves
#2014

# This file is part of soapy.

#     soapy is free software: you can redistribute it and/or modify
#     it under the terms of the GNU General Public License as published by
#     the Free Software Foundation, either version 3 of the License, or
#     (at your option) any later version.

#     soapy is distributed in the hope that it will be useful,
#     but WITHOUT ANY WARRANTY; without even the implied warranty of
#     MERCHANTABILITY or FITNESS FOR A PARTICULAR PURPOSE.  See the
#     GNU General Public License for more details.

#     You should have received a copy of the GNU General Public License
#     along with soapy.  If not, see <http://www.gnu.org/licenses/>.

"""
The Soapy WFS module.


This module contains a number of classes which simulate different adaptive optics wavefront sensor (WFS) types. All wavefront sensor classes can inherit from the base ``WFS`` class. The class provides the methods required to calculate phase over a WFS pointing in a given WFS direction and accounts for Laser Guide Star (LGS) geometry such as cone effect and elongation. This is  If only pupil images (or complex amplitudes) are required, then this class can be used stand-alone.

Example:

    Make configuration objects::
    
        from soapy import WFS, confParse
    
        config = confParse.Configurator("config_file.py")
        config.loadSimParams()
    
    Initialise the wave-front sensor::
    
        wfs = WFS.WFS(config.sim, config.wfss[0], config.atmos, config.lgss[0], mask)
    
    Set the WFS scrns (these should be made in advance, perhaps by the :py:mod:`soapy.atmosphere` module). Then run the WFS::
    
        wfs.scrns = phaseScrnList
        wfs.makePhase()
    
    Now you can view data from the WFS frame::
    
        frameEField = wfs.EField
    

A Shack-Hartmann WFS is also included in the module, this contains further methods to make the focal plane, then calculate the slopes to send to the reconstructor.

Example:
    Using the config objects from above...::
        
        shWfs = WFS.ShackHartmann(config.sim, config.wfss[0], config.atmos, config.lgss[0], mask)
        
    As we are using a full WFS with focal plane making methods, the WFS base classes ``frame`` method can be used to take a frame from the WFS::
        
        slopes = shWfs.frame(phaseScrnList)

    All the data from that WFS frame is available for inspection. For instance, to obtain the electric field across the WFS and the image seen by the WFS detector::
        
        EField = shWfs.EField            
        wfsDetector = shWfs.wfsDetectorPlane

        
Adding new WFSs
^^^^^^^^^^^^^^^

New WFS classes should inherit the ``WFS`` class, then create methods which deal with creating the focal plane and making a measurement from it. To make use of the base-classes ``frame`` method, which will run the WFS entirely, the new class must contain the following methods::
    
    calcFocalPlane(self)
    makeDetectorPlane(self)
    calculateSlopes(self)
    
The Final ``calculateSlopes`` method must set ``self.slopes`` to be the measurements made by the WFS. If LGS elongation is to be used for the new WFS, create a ``detectorPlane``, which is added to for each LGS elongation propagation. Have a look at the code for the ``Shack-Hartmann`` and experimental ``Pyramid`` WFSs to get some ideas on how to do this.


:Author:
    Andrew Reeves
"""

import numpy
import numpy.random
from scipy.interpolate import interp2d
try:
    from astropy.io import fits
except ImportError:
    try:
        import pyfits as fits
    except ImportError:
        raise ImportError("PyAOS requires either pyfits or astropy")


from . import AOFFT, aoSimLib, LGS, logger
from .tools import centroiders
from .opticalPropagationLib import angularSpectrum

# xrange now just "range" in python3. 
# Following code means fastest implementation used in 2 and 3
try:
    xrange
except NameError:
    xrange = range

# The data type of data arrays (complex and real respectively)
CDTYPE = numpy.complex64
DTYPE = numpy.float32


class WFS(object):
    ''' A  WFS class.

        This is a base class which contains methods to initialise the WFS,
        and calculate the phase across the WFSs input aperture, given the WFS
        guide star geometry.

        Parameters:
            simConfig (confObj): The simulation configuration object
            wfsConfig (confObj): The WFS configuration object
            atmosConfig (confObj): The atmosphere configuration object
            lgsConfig (confObj): The Laser Guide Star configuration
            mask (ndarray, optional): An array or size (simConfig.pupilSize, simConfig.pupilSize) which is 1 at the telescope aperture and 0 else-where.
    '''

    def __init__(
            self, simConfig, wfsConfig, atmosConfig, lgsConfig=None,
            mask=None):

        self.simConfig = simConfig
        self.wfsConfig = wfsConfig
        self.atmosConfig = atmosConfig
        self.lgsConfig = lgsConfig

        # If supplied use the mask
        if numpy.any(mask):
            self.mask = mask
        else:
            self.mask = aoSimLib.circle(
                    self.simConfig.pupilSize/2., self.simConfig.simSize,
                    )

        self.iMat = False

        # Set from knowledge of atmosphere module
        self.phsWvl = 500e-9

        self.calcInitParams()

        # If GS not at infinity, find meta-pupil radii for each layer
        if self.wfsConfig.GSHeight != 0:

            self.radii = self.findMetaPupilSize(self.wfsConfig.GSHeight)
        else:
            self.radii = None

        # Choose propagation method
        if wfsConfig.propagationMode == "physical":

            self.makePhase = self.makePhasePhysical
            self.physEField = numpy.zeros(
                (self.simConfig.pupilSize,)*2, dtype=CDTYPE)
        else:
            self.makePhase = self.makePhaseGeo

        # Init LGS, FFTs and allocate some data arrays
        self.initFFTs()
        if self.lgsConfig and self.wfsConfig.lgs:
            self.initLGS()
        self.allocDataArrays()

        self.calcTiltCorrect()
        self.getStatic()

############################################################
# Initialisation routines
    def calcInitParams(self):

        self.telDiam = self.simConfig.pupilSize/self.simConfig.pxlScale

        # Phase power scaling factor for wfs wavelength
        self.r0Scale = self.phsWvl/self.wfsConfig.wavelength

        # These are the coordinates of the sub-scrn to cut from the phase scrns
        # For each scrn height they will be edited per 
        self.scrnCoords = numpy.arange(self.simConfig.scrnSize)
        # self.xCoords = numpy.arange(self.simConfig.simSize).astype("float32")
        # self.yCoords = self.xCoords.copy() 


    def initFFTs(self):
        pass

    def allocDataArrays(self):
        """
        Allocate the data arrays the WFS will require

        Determines and allocates the various arrays the WFS will require to 
        avoid having to re-alloc memory during the running of the WFS and
        keep it fast. This includes arrays for phase
        and the E-Field across the WFS
        """

        self.wfsPhase = numpy.zeros([self.simConfig.simSize]*2, dtype=DTYPE)
        self.EField = numpy.zeros([self.simConfig.simSize]*2, dtype=CDTYPE)
        self.metaPupil = numpy.zeros( 
                (self.simConfig.simSize, self.simConfig.simSize))

    def initLGS(self):
        """
        Initialises tithe LGS objects for the WFS

        Creates and initialises the LGS objects if the WFS GS is a LGS. This
        included calculating the phases additions which are required if the
        LGS is elongated based on the depth of the elongation and the launch
        position. Note that if the GS is at infinity, elongation is not possible
        and a warning is logged.
        """

        # Choose the correct LGS object, either with physical or geometric
        # or geometric propagation.
        if self.lgsConfig.uplink:
            if  (self.lgsConfig.propagationMode=="phys" or
                    self.lgsConfig.propagationMode=="physical"):
                self.LGS = LGS.PhysicalLGS( self.simConfig, self.wfsConfig, 
                                            self.lgsConfig, self.atmosConfig
                                            )
            else:
                self.LGS = LGS.GeometricLGS( self.simConfig, self.wfsConfig,
                                             self.lgsConfig, self.atmosConfig
                                             )

        else:
            self.LGS = None

        self.lgsLaunchPos = None
        self.elong = 0
        self.elongLayers = 0
        if self.wfsConfig.lgs:
            self.lgsLaunchPos = self.lgsConfig.launchPosition
            # LGS Elongation##############################
            if (self.wfsConfig.GSHeight!=0 and
                    self.lgsConfig.elongationDepth!=0):
                self.elong = self.lgsConfig.elongationDepth
                self.elongLayers = self.lgsConfig.elongationLayers

                #Get Heights of elong layers
                self.elongHeights = numpy.linspace(
                    self.wfsConfig.GSHeight-self.elong/2.,
                    self.wfsConfig.GSHeight+self.elong/2.,
                    self.elongLayers
                    )

                #Calculate the zernikes to add
                self.elongZs = aoSimLib.zernikeArray([2,3,4], self.simConfig.pupilSize)

                #Calculate the radii of the metapupii at for different elong 
                #Layer heights
                #Also calculate the required phase addition for each layer
                self.elongRadii = {}
                self.elongPos = {}
                self.elongPhaseAdditions = numpy.zeros( 
                    (self.elongLayers, self.simConfig.simSize, 
                    self.simConfig.simSize))
                for i in xrange(self.elongLayers):
                    self.elongRadii[i] = self.findMetaPupilSize(
                                                float(self.elongHeights[i]))
                    self.elongPhaseAdditions[i] = self.calcElongPhaseAddition(i)
                    self.elongPos[i] = self.calcElongPos(i)

            #If GS at infinity cant do elongation
            elif (self.wfsConfig.GSHeight==0 and 
                    self.lgsConfig.elongationDepth!=0):
                logger.warning("Not able to implement LGS Elongation as GS at infinity")

    def calcTiltCorrect(self):
        pass

    def getStatic(self):
        self.staticData = None

    def findMetaPupilSize(self, GSHeight):
        '''
        Evaluates the sizes of the effective metePupils
        at each screen height if an GS of finite height is used.
        
        Parameters:
            GSHeight (float): The height of the GS in metres
        
        Returns:
            dict : A dictionary containing the radii of a meta-pupil at each screen height 
        '''

        radii={}

        for i in xrange(self.atmosConfig.scrnNo):
            #Find radius of metaPupil geometrically (fraction of pupil at
            # Ground Layer)
            radius = (self.simConfig.pupilSize/2.) * (
                    1-(float(self.atmosConfig.scrnHeights[i])/GSHeight))
            radii[i]= radius

            #If scrn is above LGS, radius is 0
            if self.atmosConfig.scrnHeights[i]>=GSHeight:
                radii[i]=0

        return radii


    def calcElongPhaseAddition(self, elongLayer):
        """
        Calculates the phase required to emulate layers on an elongated source
        
        For each 'elongation layer' a phase addition is calculated which 
        accounts for the difference in height from the nominal GS height where
        the WFS is focussed, and accounts for the tilt seen if the LGS is
        launched off-axis.
        
        Parameters:
            elongLayer (int): The number of the elongation layer
        
        Returns:
            ndarray: The phase addition required for that layer.
        """
        
        #Calculate the path difference between the central GS height and the
        #elongation "layer"
        #Define these to make it easier
        h = self.elongHeights[elongLayer]
        dh = h - self.wfsConfig.GSHeight
        H = self.lgsConfig.height
        d = numpy.array(self.lgsLaunchPos).astype('float32') * self.telDiam/2.
        D = self.telDiam
        theta = (d.astype("float")/H) - self.wfsConfig.GSPosition

        #for the focus terms....
        focalPathDiff = (2*numpy.pi/self.wfsConfig.wavelength) * ( (
            ( (self.telDiam/2.)**2 + (h**2) )**0.5\
          - ( (self.telDiam/2.)**2 + (H)**2 )**0.5 ) - dh )

        #For tilt terms.....
        tiltPathDiff = (2*numpy.pi/self.wfsConfig.wavelength) * (
            numpy.sqrt( (dh+H)**2. + ( (dh+H)*theta-d-D/2.)**2 )
            + numpy.sqrt( H**2 + (D/2. - d + H*theta)**2 )
            - numpy.sqrt( H**2 + (H*theta - d - D/2.)**2)
            - numpy.sqrt( (dh+H)**2 + (D/2. - d + (dh+H)*theta )**2 )    )


        phaseAddition = numpy.zeros( 
                (  self.simConfig.pupilSize, self.simConfig.pupilSize) )

        phaseAddition +=( (self.elongZs[2]/self.elongZs[2].max())
                             * focalPathDiff )
        #X,Y tilt
        phaseAddition += ( (self.elongZs[0]/self.elongZs[0].max())
                            *tiltPathDiff[0] )
        phaseAddition += ( (self.elongZs[1]/self.elongZs[1].max())
                            *tiltPathDiff[1])
        
        pad = ((self.simConfig.simPad,)*2, (self.simConfig.simPad,)*2)
        phaseAddition = numpy.pad(phaseAddition, pad, mode="constant")

        return phaseAddition

    def calcElongPos(self, elongLayer):
        """
        Calculates the difference in GS position for each elongation layer
        only makes a difference if LGS launched off-axis

        Parameters:
            elongLayer (int): which elongation layer

        Returns:
            float: The effect position of that layer GS
        """

        h = self.elongHeights[elongLayer]       #height of elonglayer
        dh = h-self.wfsConfig.GSHeight          #delta height from GS Height
        H = self.wfsConfig.GSHeight               #Height of GS

        #Position of launch in m
        xl = numpy.array(self.lgsLaunchPos) * self.telDiam/2.  

        #GS Pos in radians
        GSPos=numpy.array(self.wfsConfig.GSPosition)*numpy.pi/(3600.0*180.0)

        #difference in angular Pos for that height layer in rads
        theta_n = GSPos - ((dh*xl)/ (H*(H+dh)))

        return theta_n

#############################################################

#############################################################
#Phase stacking routines for a WFS frame

    def getMetaPupilPos(self, height, GSPos=None):
        '''
        Finds the centre of a metapupil at a given height, 
        when offset by a given angle in arsecs, in metres from the ()
        
        Arguments:
            height (float): Height of the layer in metres
            GSPos (tuple, optional):  The angular position of the GS in radians.
                                    If not set, will use the WFS position
            
        Returns:
            ndarray: The position of the centre of the metapupil in metres
        '''
        #if no GSPos given, use system pos and convert into radians
        if not numpy.any(GSPos):
            GSPos = (   numpy.array(self.wfsConfig.GSPosition)
                        *numpy.pi/(3600.0*180.0) )

        #Position of centre of GS metapupil off axis at required height
        GSCent = (numpy.tan(GSPos) * height)

        return GSCent

    def getMetaPupilPhase(  self, scrn, height, radius=None, simSize=None,
                            GSPos=None):
        '''
        Returns the phase across a metaPupil at some height and angular 
        offset in arcsec. Interpolates phase to size of the pupil if cone 
        effect is required
        
        Parameters:
            scrn (ndarray): An array representing the phase screen
            height (float): Height of the phase screen
            radius (float, optional): Radius of the meta-pupil. If not set, will use system pupil size.
            simSize (ndarray, optional): Size of screen to return. If not set, will use system pupil size.
            GSPos (tuple, optional): Angular position of guide star. If not set will use system position.
            
        Return:
            ndarray: The meta pupil at the specified height
        '''

        #If no size of metapupil given, use system pupil size
        if not simSize:
            simSize = self.simConfig.simSize

        #If the radius is 0, then 0 phase is returned
        if radius==0:
            return numpy.zeros((simSize, simSize))


        GSCent = self.getMetaPupilPos(height, GSPos) * self.simConfig.pxlScale
                    
        logger.debug("GSCent {}".format(GSCent))
        scrnX, scrnY = scrn.shape
        #If the GS is not at infinity, take into account cone effect
        if self.wfsConfig.GSHeight!=0:
            fact = float(2*radius)/self.simConfig.pupilSize 
        else: 
            fact=1
            
        x1 = scrnX/2. + GSCent[0] - fact*simSize/2.0
        x2 = scrnX/2. + GSCent[0] + fact*simSize/2.0
        y1 = scrnY/2. + GSCent[1] - fact*simSize/2.0
        y2 = scrnY/2. + GSCent[1] + fact*simSize/2.0
    
        logger.debug("WFS Scrn Coords - ({0}:{1}, {2}:{3})".format(
                x1,x2,y1,y2))

        if ( x1 < 0 or x2 > scrnX or y1 < 0 or y2 > scrnY):
            raise ValueError( 
                    "GS separation requires larger screen size. \nheight: {3}, GSCent: {0}, scrnSize: {1}, simSize: {2}".format(
                            GSCent, scrn.shape, simSize, height) )
       

        if (x1.is_integer() and x2.is_integer() 
                and y1.is_integer() and y2.is_integer()):
            #Old, simple integer based solution
            self.metaPupil= scrn[ x1:x2, y1:y2]
        else:
            #If points are float, must interpolate. -1 as linspace goes to number
            xCoords = numpy.linspace(x1, x2-1, simSize)
            yCoords = numpy.linspace(y1, y2-1, simSize)
            #interpObj = interp2d(
            #       self.scrnCoords, self.scrnCoords, scrn, copy=False)
            #self.metaPupil = interpObj(xCoords, yCoords)
            aoSimLib.linterp2d_numba(
                    scrn, xCoords, yCoords, self.metaPupil, 
                    threads = self.simConfig.procs)
        
        return self.metaPupil

    def makePhaseGeo(self, radii=None, GSPos=None):
        '''
        Creates the total phase on a wavefront sensor which 
        is offset by a given angle

        Parameters
            radii (dict, optional): Radii of each meta pupil of each screen height in pixels. If not given uses pupil radius.
            GSPos (dict, optional): Position of GS in pixels. If not given uses GS position
        '''
        
        for i in self.scrns:
            logger.debug("Layer: {}".format(i))
            if radii:
                phase = self.getMetaPupilPhase(
                            self.scrns[i], self.atmosConfig.scrnHeights[i],
                            radius=radii[i], GSPos=GSPos)
            else:
                phase = self.getMetaPupilPhase(
                            self.scrns[i], self.atmosConfig.scrnHeights[i],
                            GSPos=GSPos)
            
            self.wfsPhase += phase
            
        self.EField[:] = numpy.exp(1j*self.wfsPhase)


    def makePhasePhysical(self, radii=None, GSPos=None):
        '''
        Finds total WFS complex amplitude by propagating light down
        phase scrns

        Parameters
            radii (dict, optional): Radii of each meta pupil of each screen height in pixels. If not given uses pupil radius.
            GSPos (dict, optional): Position of GS in pixels. If not given uses GS position.
        '''

        scrnNo = len(self.scrns)-1  #Number of layers (0 indexed)
        ht = self.atmosConfig.scrnHeights[scrnNo] #Height of highest layer
        delta = (self.simConfig.pxlScale)**-1. #Grid spacing for propagation
        
        #Get initial Phase for highest scrn and turn to efield
        if radii:
            phase1 = self.getMetaPupilPhase(
                        self.scrns[scrnNo], ht, radius=radii[scrnNo],
                        GSPos=GSPos)
                        #pupilSize=2*self.simConfig.pupilSize, GSPos=GSPos )
        else:
            phase1 = self.getMetaPupilPhase(self.scrns[scrnNo], ht,
                        GSPos=GSPos)
                        #pupilSize=2*self.simConfig.pupilSize, GSPos=GSPos)

        self.EField[:] = numpy.exp(1j*phase1)
        #Loop through remaining scrns in reverse order - update ht accordingly
        for i in range(scrnNo)[::-1]:
            #Get propagation distance for this layer
            z = ht - self.atmosConfig.scrnHeights[i]
            ht -= z            
            #Do ASP for last layer to next
            self.EField[:] = angularSpectrum(
                        self.EField, self.wfsConfig.wavelength, 
                        delta, delta, z )

            # Get phase for this layer
            if radii:
                phase = self.getMetaPupilPhase(
                            self.scrns[i], self.atmosConfig.scrnHeights[i],
                            radius=radii[i], GSPos=GSPos)
                            # pupilSize=2*self.simConfig.pupilSize)
            else:
                phase = self.getMetaPupilPhase(
                            self.scrns[i], self.atmosConfig.scrnHeights[i],
                            #pupilSize=2*self.simConfig.pupilSize,
                            GSPos=GSPos)

            #Add add phase from this layer
            self.EField *= numpy.exp(1j*phase)
        
        #If not already at ground, propagate the rest of the way.
        if self.atmosConfig.scrnHeights[0]!=0:
            self.EField[:] = angularSpectrum(
                    self.EField, self.wfsConfig.wavelength, 
                    delta, delta, ht
                    )

        # Multiply EField by aperture
        # self.EField[:] *= self.mask
        # self.EField[:] = self.physEField[
        #                    self.simConfig.pupilSize/2.:
        #                    3*self.simConfig.pupilSize/2.,
        #                    self.simConfig.pupilSize/2.:
        #                    3*self.simConfig.pupilSize/2.] * self.mask

######################################################

    def readNoise(self, dPlaneArray):
        dPlaneArray += numpy.random.normal((self.maxFlux/self.wfsConfig.SNR),
        0.1*self.maxFlux/self.wfsConfig.SNR, dPlaneArray.shape).clip(0,self.maxFlux).astype(self.dPlaneType)

    def photonNoise(self):
        pass

    def iMatFrame(self, phs):
        '''
        Runs an iMat frame - essentially gives slopes for given "phs" so
        useful for other stuff too!

        Parameters:
            phs (ndarray):  The phase to apply to the WFS. Should be of shape
                            (simConfig.simSize, simConfig.simSize)
        Returns:
            ndarray: A 1-d array of WFS measurements
        '''
        self.iMat=True
        #Set "removeTT" to false while we take an iMat
        removeTT = self.wfsConfig.removeTT
        self.wfsConfig.removeTT=False

        self.zeroData()
        self.EField[:] =  numpy.exp(1j*phs)#*self.r0Scale)
        self.calcFocalPlane()
        self.makeDetectorPlane()
        self.calculateSlopes()

        self.wfsConfig.removeTT = removeTT
        self.iMat=False

        return self.slopes

    def zeroPhaseData(self):
        self.EField[:] = 0
        self.wfsPhase[:] = 0
        

    def frame(self, scrns, correction=None, read=True, iMatFrame=False):
        '''
        Runs one WFS frame

        Runs a single frame of the WFS with a given set of phase screens and
        some optional correction. If elongation is set, will run the phase 
        calculating and focal plane making methods multiple times for a few 
        different heights of LGS, then sum these onto a ``wfsDetectorPlane``.
        
        Parameters:
            scrns (list): A list or dict containing the phase screens
            correction (ndarray, optional): The correction term to take from the phase screens before the WFS is run.
            read (bool, optional): Should the WFS be read out? if False, then WFS image is calculated but slopes not calculated. defaults to True.
            iMatFrame (bool, optional): If True, will assume an interaction matrix is being measured. Turns off some AO loop features before running
            
        Returns:
            ndarray: WFS Measurements
        '''
     
       #If iMatFrame, turn off unwanted effects
        if iMatFrame:
            self.iMat = True
            removeTT = self.wfsConfig.removeTT
            self.wfsConfig.removeTT = False
            if self.wfsConfig.lgs:
                elong = self.elong
            self.elong = 0


        #If scrns is not dict or list, assume array and put in list
        t = type(scrns)
        if t!=dict and t!=list:
            scrns = [scrns]

        self.zeroData(detector=read, inter=False)
        self.scrns = {}
        #Scale phase to WFS wvl
        for i in xrange(len(scrns)):
            self.scrns[i] = scrns[i].copy()*self.r0Scale
    
    
        #If LGS elongation simulated
        if self.wfsConfig.lgs and self.elong!=0:
            for i in xrange(self.elongLayers):
                self.zeroPhaseData()

                self.makePhase(self.elongRadii[i], self.elongPos[i])
                self.uncorrectedPhase = self.wfsPhase.copy()
                self.EField *= numpy.exp(1j*self.elongPhaseAdditions[i])
                if numpy.any(correction):
                    self.EField *= numpy.exp(-1j*correction*self.r0Scale)
                self.calcFocalPlane(intensity=self.lgsConfig.naProfile[i])

        #If no elongation
        else:
            #If imate frame, dont want to make it off-axis
            if iMatFrame:
                try:
                    self.EField[:] = numpy.exp(1j*scrns[0])
                except ValueError:
                    raise ValueError("If iMat Frame, scrn must be ``simSize``")
            else:
                self.makePhase(self.radii)

            self.uncorrectedPhase = self.wfsPhase.copy()
            if numpy.any(correction):
                self.EField *= numpy.exp(-1j*correction*self.r0Scale)
            self.calcFocalPlane()


        if read:
            self.makeDetectorPlane()
            self.calculateSlopes()
            self.zeroData(detector=False)
        
        #Turn back on stuff disabled for iMat
        if iMatFrame:
            self.iMat=False
            self.wfsConfig.removeTT = removeTT
            if self.wfsConfig.lgs:
                self.elong = elong

        return self.slopes

    def photoNoise(self):
        pass

    def calcFocalPlane(self):
        pass

    def makeDetectorPlane(self):
        pass

    def LGSUplink(self):
        pass

    def calculateSlopes(self):
        self.slopes = self.EField

    def zeroData(self, detector=True, inter=True):
        self.zeroPhaseData()

#   _____ _   _ 
#  /  ___| | | |
#  \ `--.| |_| |
#   `--. \  _  |
#  /\__/ / | | |
#  \____/\_| |_/
class ShackHartmann(WFS):
    """Class to simulate a Shack-Hartmann WFS"""


    def calcInitParams(self):
        """
        Calculate some parameters to be used during initialisation
        """
        super(ShackHartmann, self).calcInitParams()

        self.subapFOVrad = self.wfsConfig.subapFOV * numpy.pi / (180. * 3600)
        self.subapDiam = self.telDiam/self.wfsConfig.nxSubaps
        
        #spacing between subaps in pupil Plane (size "pupilSize")
        self.PPSpacing = float(self.simConfig.pupilSize)/self.wfsConfig.nxSubaps
        
        #Spacing on the "FOV Plane" - the number of elements required
        #for the correct subap FOV (from way FFT "phase" to "image" works)
        self.subapFOVSpacing = numpy.round(self.subapDiam 
                                * self.subapFOVrad/ self.wfsConfig.wavelength)

        #make twice as big to double subap FOV
        if self.wfsConfig.subapFieldStop==True:
            self.SUBAP_OVERSIZE = 1
        else:
            self.SUBAP_OVERSIZE = 2

        self.detectorPxls = self.wfsConfig.pxlsPerSubap*self.wfsConfig.nxSubaps
        self.subapFOVSpacing *= self.SUBAP_OVERSIZE
        self.wfsConfig.pxlsPerSubap2 = (self.SUBAP_OVERSIZE
                                            *self.wfsConfig.pxlsPerSubap)

        self.scaledEFieldSize =int(round(
                self.wfsConfig.nxSubaps*self.subapFOVSpacing*
                (float(self.simConfig.simSize)/self.simConfig.pupilSize)
                ))

        #Calculate the subaps which are actually seen behind the pupil mask
        self.findActiveSubaps()

        # For correlation centroider, open reference image.
        if self.wfsConfig.centMethod=="correlation":
            rawRef = fits.open("./conf/correlationRef/"+self.wfsConfig.referenceImage)[0].data
            self.wfsConfig.referenceImage = numpy.zeros((self.activeSubaps,
                    self.wfsConfig.pxlsPerSubap, self.wfsConfig.pxlsPerSubap))
            for i in range(self.activeSubaps):
                self.wfsConfig.referenceImage[i] = rawRef[
                        self.detectorSubapCoords[i, 0]:
                        self.detectorSubapCoords[i, 0]+self.wfsConfig.pxlsPerSubap,
                        self.detectorSubapCoords[i, 1]:
                        self.detectorSubapCoords[i, 1]+self.wfsConfig.pxlsPerSubap]


    def findActiveSubaps(self):
        '''
        Finds the subapertures which are not empty space
        determined if mean of subap coords of the mask is above threshold.
        
        '''

        mask = self.mask[
                self.simConfig.simPad : -self.simConfig.simPad,
                self.simConfig.simPad : -self.simConfig.simPad
                ]
        self.subapCoords = aoSimLib.findActiveSubaps(
                self.wfsConfig.nxSubaps, mask,
                self.wfsConfig.subapThreshold)
        self.activeSubaps = self.subapCoords.shape[0]
        self.detectorSubapCoords = numpy.round(
                self.subapCoords*(
                        self.detectorPxls/float(self.simConfig.pupilSize) ) )
        
        #Find the mask to apply to the scaled EField
        self.scaledMask = numpy.round(aoSimLib.zoom(
                    self.mask, self.scaledEFieldSize))
        
    
    def initFFTs(self):
        """
        Initialise the FFT Objects required for running the WFS
        
        Initialised various FFT objects which are used through the WFS,
        these include FFTs to calculate focal planes, and to convolve LGS
        PSFs with the focal planes
        """
        
        #Calculate the FFT padding to use
        self.subapFFTPadding = self.wfsConfig.pxlsPerSubap2 * self.wfsConfig.fftOversamp
        if self.subapFFTPadding < self.subapFOVSpacing:
            while self.subapFFTPadding<self.subapFOVSpacing:
                self.wfsConfig.fftOversamp+=1
                self.subapFFTPadding\
                        =self.wfsConfig.pxlsPerSubap2*self.wfsConfig.fftOversamp

            logger.warning("requested WFS FFT Padding less than FOV size... Setting oversampling to: %d"%self.wfsConfig.fftOversamp)
        
        #Init the FFT to the focal plane
        self.FFT = AOFFT.FFT(
                inputSize=(
                self.activeSubaps, self.subapFFTPadding, self.subapFFTPadding),
                axes=(-2,-1), mode="pyfftw",dtype=CDTYPE,
                THREADS=self.wfsConfig.fftwThreads, 
                fftw_FLAGS=(self.wfsConfig.fftwFlag,"FFTW_DESTROY_INPUT"))

        #If LGS uplink, init FFTs to conovolve LGS PSF and WFS PSF(s)
        #This works even if no lgsConfig.uplink as ``and`` short circuits
        if self.lgsConfig and self.lgsConfig.uplink:
            self.iFFT = AOFFT.FFT(
                    inputSize = (self.activeSubaps,
                                        self.subapFFTPadding,
                                        self.subapFFTPadding),
                    axes=(-2,-1), mode="pyfftw",dtype=CDTYPE,
                    THREADS=self.wfsConfig.fftwThreads, 
                    fftw_FLAGS=(self.wfsConfig.fftwFlag,"FFTW_DESTROY_INPUT")
                    )

            self.lgs_iFFT = AOFFT.FFT(
                    inputSize = (self.subapFFTPadding,
                                self.subapFFTPadding),
                    axes=(0,1), mode="pyfftw",dtype=CDTYPE,
                    THREADS=self.wfsConfig.fftwThreads, 
                    fftw_FLAGS=(self.wfsConfig.fftwFlag,"FFTW_DESTROY_INPUT")
                    )

    def allocDataArrays(self):
        """
        Allocate the data arrays the WFS will require
        
        Determines and allocates the various arrays the WFS will require to 
        avoid having to re-alloc memory during the running of the WFS and
        keep it fast.
        """
        
        super(ShackHartmann,self).allocDataArrays()
        
        self.subapArrays=numpy.zeros((self.activeSubaps,
                                      self.subapFOVSpacing,
                                      self.subapFOVSpacing),
                                     dtype=CDTYPE)
        self.binnedFPSubapArrays = numpy.zeros( (self.activeSubaps,
                                                self.wfsConfig.pxlsPerSubap2,
                                                self.wfsConfig.pxlsPerSubap2),
                                                dtype=DTYPE)
        self.FPSubapArrays = numpy.zeros((self.activeSubaps,
                                          self.subapFFTPadding,
                                          self.subapFFTPadding),dtype=DTYPE)

        #First make wfs detector array - only needs to be of uints,
        #Find which kind to save memory
        if (self.wfsConfig.bitDepth==8 or 
                self.wfsConfig.bitDepth==16 or 
                self.wfsConfig.bitDepth==32):
            self.dPlaneType = eval("numpy.uint%d"%self.wfsConfig.bitDepth)
        else:
            self.dPlaneType = numpy.uint32
        self.maxFlux = 0.7 * 2**self.wfsConfig.bitDepth -1
        self.wfsDetectorPlane = numpy.zeros( (  self.detectorPxls,
                                                self.detectorPxls   ),
                                                dtype = self.dPlaneType )
        #Array used when centroiding subaps
        self.centSubapArrays = numpy.zeros( (self.activeSubaps,
              self.wfsConfig.pxlsPerSubap, self.wfsConfig.pxlsPerSubap) )
        
        self.slopes = numpy.zeros( 2*self.activeSubaps )

        self.scaledEField = numpy.zeros((self.scaledEFieldSize,)*2, dtype=CDTYPE)
    
    def initLGS(self):
        super(ShackHartmann, self).initLGS()
        #Tell the LGS a bit about the WFS 
        #(TODO-get rid of this and put into LGS object init)
        print("Run INITLGS")
        if self.LGS:       
            self.LGS.setWFSParams(
                    self.SUBAP_OVERSIZE*self.subapFOVrad,
                    self.wfsConfig.fftOversamp, self.subapFFTPadding)
    
    
    def calcTiltCorrect(self):
        """
        Calculates the required tilt to add to avoid the PSF being centred on 
        only 1 pixel
        """
        if not self.wfsConfig.pxlsPerSubap%2:
            #If pxlsPerSubap is even
            #Angle we need to correct for half a pixel
            theta = self.SUBAP_OVERSIZE*self.subapFOVrad/ (
                    2*self.subapFFTPadding)

            #Magnitude of tilt required to get that angle
            A = theta*self.subapDiam/(2*self.wfsConfig.wavelength)*2*numpy.pi

            #Create tilt arrays and apply magnitude
            coords = numpy.linspace(-1,1,self.subapFOVSpacing)
            X,Y = numpy.meshgrid(coords,coords)

            self.tiltFix = -1*A*(X+Y)
            
        else:
            self.tiltFix = numpy.zeros( (self.subapFOVSpacing,)*2)

    def oneSubap(self, phs):
        '''
        Processes one subaperture only, with given phase
        '''
        EField = numpy.exp(1j*phs)
        FP = numpy.abs(numpy.fft.fftshift(
            numpy.fft.fft2(EField * numpy.exp(1j*self.XTilt),
                s=(self.subapFFTPadding,self.subapFFTPadding))))**2

        FPDetector = aoSimLib.binImgs(FP,self.wfsConfig.fftOversamp)

        slope = aoSimLib.simpleCentroid(FPDetector, 
                    self.wfsConfig.centThreshold)
        slope -= self.wfsConfig.pxlsPerSubap2/2.
        return slope


    def getStatic(self):
        """
        Computes the static measurements, i.e., slopes with flat wavefront
        """
        
        self.staticData = None

        #Make flat wavefront, and run through WFS in iMat mode to turn off features
        phs = numpy.zeros([self.simConfig.simSize]*2).astype(DTYPE)
        self.staticData = self.frame(
                phs, iMatFrame=True).copy().reshape(2,self.activeSubaps)
#######################################################################


    def zeroData(self, detector=True, inter=True):
        """
        Sets data structures in WFS to zero.
        
        Parameters:
            detector (bool, optional): Zero the detector? default:True
            inter (bool, optional): Zero intermediate arrays? default: True
        """
        
        self.zeroPhaseData()
        
        if inter:
            self.FPSubapArrays[:] = 0
        
        if detector:
            self.wfsDetectorPlane[:] = 0

    def photonNoise(self):

        '''Photon Noise'''
        raise NotImplementedError

    def calcFocalPlane(self, intensity=1):
        '''
        Calculates the wfs focal plane, given the phase across the WFS

        Parameters:
            intensity (float): The relative intensity to multiply the focal plane by.
        '''

        #Scale phase (EField) to correct size for FOV (plus a bit with padding)
        #self.scaledEField = aoSimLib.zoom( 
        #       self.EField, self.scaledEFieldSize)*self.scaledMask
        aoSimLib.zoom_numba(
                self.EField, self.scaledEField, threads = self.simConfig.procs)
        self.scaledEField*=self.scaledMask
        #Now cut out only the eField across the pupilSize
        coord = round(int(((self.scaledEFieldSize/2.) 
                - (self.wfsConfig.nxSubaps*self.subapFOVSpacing)/2.)))
        self.pupilEField = self.scaledEField[coord:-coord, coord:-coord]

        #create an array of individual subap EFields
        for i in xrange(self.activeSubaps):
            x,y = numpy.round(self.subapCoords[i] *
                                     self.subapFOVSpacing/self.PPSpacing)
            self.subapArrays[i] = self.pupilEField[
                                    int(x):
                                    int(x+self.subapFOVSpacing) ,
                                    int(y):
                                    int(y+self.subapFOVSpacing)]

        #do the fft to all subaps at the same time
        # and convert into intensity
        self.FFT.inputData[:] = 0
        self.FFT.inputData[:,:int(round(self.subapFOVSpacing))
                        ,:int(round(self.subapFOVSpacing))] \
                = self.subapArrays*numpy.exp(1j*(self.tiltFix))


        if intensity==1:
            self.FPSubapArrays += aoSimLib.absSquare(
                    AOFFT.ftShift2d(self.FFT()))
        else:
            self.FPSubapArrays += intensity*aoSimLib.absSquare(
                    AOFFT.ftShift2d(self.FFT()))
    

    def makeDetectorPlane(self):
        '''
        if required, will convolve final psf with LGS psf, then bins
        psf down to detector size. Finally puts back into wfsFocalPlane Array
        in correct order.
        '''

        #If required, convolve with LGS PSF
        if self.wfsConfig.lgs and self.LGS and self.lgsConfig.uplink and self.iMat!=True:
            self.LGSUplink()

        #bins back down to correct size and then
        #fits them back in to a focal plane array
        self.binnedFPSubapArrays[:] = aoSimLib.binImgs(self.FPSubapArrays,
                                            self.wfsConfig.fftOversamp)

        self.binnedFPSubapArrays[:] = self.maxFlux* (self.binnedFPSubapArrays.T/
                                            self.binnedFPSubapArrays.max((1,2))
                                                                         ).T

        for i in xrange(self.activeSubaps):

            x,y=self.detectorSubapCoords[i]
    
            #Set default position to put arrays into (SUBAP_OVERSIZE FOV)
            x1 = int(round(
                    x+self.wfsConfig.pxlsPerSubap/2.
                    -self.wfsConfig.pxlsPerSubap2/2.))
            x2 = int(round(
                    x+self.wfsConfig.pxlsPerSubap/2.
                    +self.wfsConfig.pxlsPerSubap2/2.))
            y1 = int(round(
                    y+self.wfsConfig.pxlsPerSubap/2.
                    -self.wfsConfig.pxlsPerSubap2/2.))
            y2 = int(round(
                    y+self.wfsConfig.pxlsPerSubap/2.
                    +self.wfsConfig.pxlsPerSubap2/2.))

            #Set defualt size of input array (i.e. all of it)
            x1_fp = int(0)
            x2_fp = int(round(self.wfsConfig.pxlsPerSubap2))
            y1_fp = int(0)
            y2_fp = int(round(self.wfsConfig.pxlsPerSubap2))

            # If at the edge of the field, may only fit a fraction in
            if x == 0:
                x1 = 0
                x1_fp = int(round(
                        self.wfsConfig.pxlsPerSubap2/2. 
                        -self.wfsConfig.pxlsPerSubap/2.))

            elif x == (self.detectorPxls-self.wfsConfig.pxlsPerSubap):
                x2 = int(round(self.detectorPxls))
                x2_fp = int(round(
                        self.wfsConfig.pxlsPerSubap2/2. 
                        +self.wfsConfig.pxlsPerSubap/2.))

            if y == 0:
                y1 = 0
                y1_fp = int(round(
                        self.wfsConfig.pxlsPerSubap2/2. 
                        -self.wfsConfig.pxlsPerSubap/2.))

            elif y == (self.detectorPxls-self.wfsConfig.pxlsPerSubap):
                y2 = int(self.detectorPxls)
                y2_fp = int(round(
                        self.wfsConfig.pxlsPerSubap2/2. 
                        +self.wfsConfig.pxlsPerSubap/2.))

            self.wfsDetectorPlane[x1:x2, y1:y2] += (
                    self.binnedFPSubapArrays[i, x1_fp:x2_fp, y1_fp:y2_fp] )

        if self.wfsConfig.SNR:
            self.photonNoise()
            self.readNoise(self.wfsDetectorPlane)
            

    def LGSUplink(self):
        '''
        A method to deal with convolving the LGS PSF
        with the subap focal plane.
        '''

        self.LGS.LGSPSF(self.scrns)

        self.lgs_iFFT.inputData[:] = self.LGS.PSF
        self.iFFTLGSPSF = self.lgs_iFFT()

        self.iFFT.inputData[:] = self.FPSubapArrays
        self.iFFTFPSubapsArray = self.iFFT()

        # Do convolution
        self.iFFTFPSubapsArray *= self.iFFTLGSPSF

        # back to Focal Plane.
        self.FFT.inputData[:] = self.iFFTFPSubapsArray
        self.FPSubapArrays[:] = AOFFT.ftShift2d(self.FFT()).real

    def calculateSlopes(self):
        '''
<<<<<<< HEAD
        Calculates are returns the measured WFS slopes
        
        Chopes the ``wfsDetectorPlane`` into a vector of sub-apertures, 
        which are then fed into the chosen centroider. Any static offsets
        are subtracted, if requested the average tip-tilt can be removed,
        and finally, some noise can be added.

        Returns 
            ndarray: 1-D vector of WFS centroids
=======
        Calculates WFS slopes from wfsFocalPlane

        Returns:
            ndarray: array of all WFS measurements
>>>>>>> 74dcc2c7
        '''

        # Sort out FP into subaps
        for i in xrange(self.activeSubaps):
            x, y = self.detectorSubapCoords[i]
            x = int(x)
            y = int(y)
<<<<<<< HEAD
            self.centSubapArrays[i] = self.wfsDetectorPlane[ 
                    x:x+self.wfsConfig.pxlsPerSubap,
                    y:y+self.wfsConfig.pxlsPerSubap ].astype(DTYPE)
=======
            self.centSubapArrays[i] = self.wfsDetectorPlane[x:x+self.wfsConfig.pxlsPerSubap,
                                                    y:y+self.wfsConfig.pxlsPerSubap ].astype(DTYPE)
>>>>>>> 74dcc2c7

        #if self.wfsConfig.pxlsPerSubap==2:
        #    slopes = aoSimLib.quadCell(self.centSubapArrays)

        #elif self.wfsConfig.centMethod=="brightestPxl":
        #    slopes = aoSimLib.brtPxlCentroid(
        #            self.centSubapArrays, (self.wfsConfig.centThreshold*
        #                        (self.wfsConfig.pxlsPerSubap**2))
        #                                    )

        #elif self.wfsConfig.centMethod=="correlation":
        #    slopes = aoSimLib.correlationCentriod(
        #            self.centSubapArrays, self.wfsConfig.centThreshold,
        #            self.wfsConfig.referenceImage)
        #    
        #else:
        #    slopes = aoSimLib.simpleCentroid(
        #            self.centSubapArrays, self.wfsConfig.centThreshold
        #             ) 
        #apr: 19-04-15

        #Eval the specified centroider, have to give all possible args
        #in case they're required. 
        slopes = eval("centroiders."+self.wfsConfig.centMethod)(
                self.centSubapArrays,
                threshold=self.wfsConfig.centThreshold,
                ref=self.wfsConfig.referenceImage
                     )


        # shift slopes relative to subap centre and remove static offsets
        slopes -= self.wfsConfig.pxlsPerSubap/2.0

        if numpy.any(self.staticData):
            slopes -= self.staticData

        self.slopes[:] = slopes.reshape(self.activeSubaps*2)

        if self.wfsConfig.removeTT == True:
            self.slopes[:self.activeSubaps] -= self.slopes[:self.activeSubaps].mean()
            self.slopes[self.activeSubaps:] -= self.slopes[self.activeSubaps:].mean()

        if self.wfsConfig.angleEquivNoise and not self.iMat:
            pxlEquivNoise = (
                    self.wfsConfig.angleEquivNoise * 
                    float(self.wfsConfig.pxlsPerSubap)
                    /self.wfsConfig.subapFOV )
            self.slopes += numpy.random.normal( 0, pxlEquivNoise,
                                                2*self.activeSubaps)

        return self.slopes


#  ______                          _     _ 
#  | ___ \                        (_)   | |
#  | |_/ /   _ _ __ __ _ _ __ ___  _  __| |
#  |  __/ | | | '__/ _` | '_ ` _ \| |/ _` |
#  | |  | |_| | | | (_| | | | | | | | (_| |
#  \_|   \__, |_|  \__,_|_| |_| |_|_|\__,_|
#         __/ |                            
#        |___/                             

class Pyramid(WFS):
    """
    *Experimental* Pyramid WFS.

    This is an early prototype for a Pyramid WFS. Currently, its at a very early stage. It doesn't oscillate, so performance aint too good at the minute.

    To use, set the wfs parameter ``type'' to ``Pyramid'' type is a list of length number of wfs.
    """
    # oversampling for the first FFT from EField to focus (4 seems ok...)
    FOV_OVERSAMP = 4

    def calcInitParams(self):
        super(Pyramid, self).calcInitParams()
        self.FOVrad = self.wfsConfig.subapFOV * numpy.pi / (180. * 3600)

        self.FOVPxlNo = numpy.round(self.telDiam *
                                    self.FOVrad/self.wfsConfig.wavelength)

        self.detectorPxls = 2*self.wfsConfig.pxlsPerSubap
        self.scaledMask = aoSimLib.zoom(self.mask, self.FOVPxlNo)

        self.activeSubaps = self.wfsConfig.pxlsPerSubap**2

        while (self.wfsConfig.pxlsPerSubap*self.wfsConfig.fftOversamp
                    < self.FOVPxlNo):
            self.wfsConfig.fftOversamp += 1

    def initFFTs(self):

        self.FFT = AOFFT.FFT(   [self.FOV_OVERSAMP*self.FOVPxlNo,]*2,
                                axes=(0,1), mode="pyfftw",
                                fftw_FLAGS=("FFTW_DESTROY_INPUT",
                                            self.wfsConfig.fftwFlag),
                                THREADS=self.wfsConfig.fftwThreads
                                )
                                
        self.iFFTPadding = self.FOV_OVERSAMP*(self.wfsConfig.fftOversamp*
                                            self.wfsConfig.pxlsPerSubap)
        self.iFFT = AOFFT.FFT(
                    [4, self.iFFTPadding, self.iFFTPadding],
                    axes=(1,2), mode="pyfftw", 
                    THREADS = self.wfsConfig.fftwThreads,
                    fftw_FLAGS=("FFTW_DESTROY_INPUT", self.wfsConfig.fftwFlag),
                    direction="BACKWARD"
                    )

    def allocDataArrays(self):

        super(Pyramid, self).allocDataArrays()
        # Allocate arrays
        # Find sizes of detector planes

        self.paddedDetectorPxls = (2*self.wfsConfig.pxlsPerSubap
                                    *self.wfsConfig.fftOversamp)
        self.paddedDetectorPlane = numpy.zeros([self.paddedDetectorPxls]*2,
                                                dtype=DTYPE)

        self.focalPlane = numpy.zeros( [self.FOV_OVERSAMP*self.FOVPxlNo,]*2, 
                                        dtype=CDTYPE)

        self.quads = numpy.zeros(
                    (4,self.focalPlane.shape[0]/2.,self.focalPlane.shape[1]/2.),
                    dtype=CDTYPE)

        self.wfsDetectorPlane = numpy.zeros([self.detectorPxls]*2,
                                            dtype=DTYPE)

        self.slopes = numpy.zeros(2*self.activeSubaps)

    def zeroData(self, detector=True, inter=True):
        """
        Sets data structures in WFS to zero.

        Parameters:
            detector (bool, optional): Zero the detector? default:True
            inter (bool, optional): Zero intermediate arrays? default:True
        """

        self.zeroPhaseData()

        if inter:
            self.paddedDetectorPlane[:] = 0

        if detector:
            self.wfsDetectorPlane[:] = 0

    def calcFocalPlane(self):
        '''
        takes the calculated pupil phase, and uses FFT
        to transform to the focal plane, and scales for correct FOV.
        '''
        # Apply tilt fix and scale EField for correct FOV
        self.pupilEField = self.EField[
                self.simConfig.simPad:-self.simConfig.simPad,
                self.simConfig.simPad:-self.simConfig.simPad
                ]
        self.pupilEField *= numpy.exp(1j*self.tiltFix)
        self.scaledEField = aoSimLib.zoom(
                self.pupilEField, self.FOVPxlNo)*self.scaledMask

        # Go to the focus
        self.FFT.inputData[:] = 0
        self.FFT.inputData[ :self.FOVPxlNo,
                            :self.FOVPxlNo ] = self.scaledEField
        self.focalPlane[:] = AOFFT.ftShift2d( self.FFT() )

        #Cut focus into 4
        shapeX, shapeY = self.focalPlane.shape
        n=0
        for x in xrange(2):
            for y in xrange(2):
                self.quads[n] = self.focalPlane[x*shapeX/2 : (x+1)*shapeX/2,
                                                y*shapeX/2 : (y+1)*shapeX/2]
                n+=1

        #Propogate each quadrant back to the pupil plane
        self.iFFT.inputData[:] = 0
        self.iFFT.inputData[:,
                            :0.5*self.FOV_OVERSAMP*self.FOVPxlNo,
                            :0.5*self.FOV_OVERSAMP*self.FOVPxlNo] = self.quads
        self.pupilImages = aoSimLib.absSquare(AOFFT.ftShift2d(self.iFFT()))

        size = self.paddedDetectorPxls/2
        pSize = self.iFFTPadding/2.


        #add this onto the padded detector array
        for x in range(2):
            for y in range(2):
                self.paddedDetectorPlane[
                        x*size:(x+1)*size,
                        y*size:(y+1)*size] += self.pupilImages[
                                                2*x+y,
                                                pSize:pSize+size,
                                                pSize:pSize+size]

    def makeDetectorPlane(self):
    
        #Bin down to requried pixels
        self.wfsDetectorPlane[:] += aoSimLib.binImgs(
                        self.paddedDetectorPlane,
                        self.wfsConfig.fftOversamp 
                        )

    def calculateSlopes(self):

        xDiff = (self.wfsDetectorPlane[ :self.wfsConfig.pxlsPerSubap,:]-
                    self.wfsDetectorPlane[  self.wfsConfig.pxlsPerSubap:,:]) 
        xSlopes = (xDiff[:,:self.wfsConfig.pxlsPerSubap]
                    +xDiff[:,self.wfsConfig.pxlsPerSubap:])

        yDiff = (self.wfsDetectorPlane[:, :self.wfsConfig.pxlsPerSubap]-
                    self.wfsDetectorPlane[:, self.wfsConfig.pxlsPerSubap:]) 
        ySlopes = (yDiff[:self.wfsConfig.pxlsPerSubap, :]
                    +yDiff[self.wfsConfig.pxlsPerSubap:, :])


        self.slopes[:] = numpy.append(xSlopes.flatten(), ySlopes.flatten())

    #Tilt optimisation
    ################################
    def calcTiltCorrect(self):
        """
        Calculates the required tilt to add to avoid the PSF being centred on 
        only 1 pixel
        """
        if not self.wfsConfig.pxlsPerSubap%2: 
            #Angle we need to correct 
            theta = self.FOVrad/ (2*self.FOV_OVERSAMP*self.FOVPxlNo)

            A = theta*self.telDiam/(2*self.wfsConfig.wavelength)*2*numpy.pi

            coords = numpy.linspace(-1,1,self.simConfig.pupilSize)
            X,Y = numpy.meshgrid(coords,coords)

            self.tiltFix = -1*A*(X+Y)
            
        else:
            self.tiltFix = numpy.zeros((self.simConfig.pupilSize,)*2)
<|MERGE_RESOLUTION|>--- conflicted
+++ resolved
@@ -1123,7 +1123,6 @@
 
     def calculateSlopes(self):
         '''
-<<<<<<< HEAD
         Calculates are returns the measured WFS slopes
         
         Chopes the ``wfsDetectorPlane`` into a vector of sub-apertures, 
@@ -1133,12 +1132,6 @@
 
         Returns 
             ndarray: 1-D vector of WFS centroids
-=======
-        Calculates WFS slopes from wfsFocalPlane
-
-        Returns:
-            ndarray: array of all WFS measurements
->>>>>>> 74dcc2c7
         '''
 
         # Sort out FP into subaps
@@ -1146,14 +1139,10 @@
             x, y = self.detectorSubapCoords[i]
             x = int(x)
             y = int(y)
-<<<<<<< HEAD
             self.centSubapArrays[i] = self.wfsDetectorPlane[ 
                     x:x+self.wfsConfig.pxlsPerSubap,
                     y:y+self.wfsConfig.pxlsPerSubap ].astype(DTYPE)
-=======
-            self.centSubapArrays[i] = self.wfsDetectorPlane[x:x+self.wfsConfig.pxlsPerSubap,
-                                                    y:y+self.wfsConfig.pxlsPerSubap ].astype(DTYPE)
->>>>>>> 74dcc2c7
+
 
         #if self.wfsConfig.pxlsPerSubap==2:
         #    slopes = aoSimLib.quadCell(self.centSubapArrays)
